--- conflicted
+++ resolved
@@ -100,18 +100,11 @@
         }
 
         try {
-<<<<<<< HEAD
-            const result = command.command(this.instantiationService, ...args);
-            this._onDidExecuteCommand.fire({ commandID: id, args: args });
-            this.logService.trace('CommandService', `executed command: ${id}`);
-            return Promise.resolve(<T>result);
-=======
             const ret = await command.command(this.instantiationService, ...args);
             this.logService.trace('CommandService', `executed the command: '${id}'`);
 
             this._onDidExecuteCommand.fire({ id });
             return ret;
->>>>>>> 688cb46e
         }
         catch (error: any) {
             this.logService.error('CommandService', `encounters an error with command '${id}'.`, error);
