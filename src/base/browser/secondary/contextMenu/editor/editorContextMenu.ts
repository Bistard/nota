import { ContextMenu, ContextMenuType, Coordinate, IContextMenu } from "src/base/browser/secondary/contextMenu/contextMenu";
import { ipcRendererSend } from "src/base/electron/register";
import { IContextMenuService } from "src/code/browser/service/contextMenuService";

export class EditorContextMenu extends ContextMenu implements IContextMenu {
    
    constructor(
        coordinate: Coordinate,
        private readonly contextMenuService: IContextMenuService,
    ) {
        super(
            ContextMenuType.actionBar, 
            coordinate,
            [
                {id: 'copy', classes: ['menu-item'], text: 'Copy', role: 'normal'},
                {id: 'paste', classes: ['menu-item'], text: 'Paste', role: 'normal'},
                {id: 'cut', classes: ['menu-item'], text: 'Cut', role: 'normal'},
                {text: 'seperator', role: 'seperator'},
                {id: 'select all', classes: ['menu-item'], text: 'Select All', role: 'normal'},
                {text: 'seperator', role: 'seperator'},
                {id: 'Delete', classes: ['menu-item'], text: 'Delete', role: 'normal', enable: false},
                {id: 'Sub Menu', classes: ['menu-item'], text: 'Sub Menu', role: 'subMenu'},
            ],
        );
    }

    protected override _registerListeners(): void {
        
        document.getElementById('copy')!.addEventListener('click', (ev) => {
            document.execCommand("copy");
<<<<<<< HEAD
            this.contextMenuService.removeContextMenu();
=======
            CONTEXT_MENU_SERVICE.removeContextMenu();
>>>>>>> cddef54c

        });

        document.getElementById('paste')!.addEventListener('click', (ev) => {
            document.execCommand("paste");
<<<<<<< HEAD
            this.contextMenuService.removeContextMenu();
=======
            CONTEXT_MENU_SERVICE.removeContextMenu();
>>>>>>> cddef54c

        });

        document.getElementById('cut')!.addEventListener('click', (ev) => {
            document.execCommand("cut");
<<<<<<< HEAD
            this.contextMenuService.removeContextMenu();
=======
            CONTEXT_MENU_SERVICE.removeContextMenu();
>>>>>>> cddef54c
        });

        document.getElementById('select all')!.addEventListener('click', (ev) => {
            document.execCommand("selectAll");
<<<<<<< HEAD
            this.contextMenuService..removeContextMenu();
=======
            CONTEXT_MENU_SERVICE.removeContextMenu();
>>>>>>> cddef54c
        });

    } 
}<|MERGE_RESOLUTION|>--- conflicted
+++ resolved
@@ -28,40 +28,22 @@
         
         document.getElementById('copy')!.addEventListener('click', (ev) => {
             document.execCommand("copy");
-<<<<<<< HEAD
             this.contextMenuService.removeContextMenu();
-=======
-            CONTEXT_MENU_SERVICE.removeContextMenu();
->>>>>>> cddef54c
-
         });
 
         document.getElementById('paste')!.addEventListener('click', (ev) => {
             document.execCommand("paste");
-<<<<<<< HEAD
             this.contextMenuService.removeContextMenu();
-=======
-            CONTEXT_MENU_SERVICE.removeContextMenu();
->>>>>>> cddef54c
-
         });
 
         document.getElementById('cut')!.addEventListener('click', (ev) => {
             document.execCommand("cut");
-<<<<<<< HEAD
             this.contextMenuService.removeContextMenu();
-=======
-            CONTEXT_MENU_SERVICE.removeContextMenu();
->>>>>>> cddef54c
         });
 
         document.getElementById('select all')!.addEventListener('click', (ev) => {
             document.execCommand("selectAll");
-<<<<<<< HEAD
             this.contextMenuService..removeContextMenu();
-=======
-            CONTEXT_MENU_SERVICE.removeContextMenu();
->>>>>>> cddef54c
         });
 
     } 
