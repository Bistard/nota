import { ContextMenu, ContextMenuType, Dimension } from "src/base/browser/secondary/contextMenu/contextMenu";
<<<<<<< HEAD
import { Component } from "src/code/workbench/browser/component";


=======
import { IRegisterService } from "src/code/workbench/service/registerService";
import { Button, IButton } from "../../basic/button";
import { getSvgPathByName, SvgType } from 'src/base/common/string';
import { IMenuItem, MenuItem, Role } from "src/base/browser/secondary/contextMenu/menuItem"
>>>>>>> 81089623
export class ActionBarContextMenu extends ContextMenu {
    private _menuItemGroups: IMenuItem[] = [];

    constructor(dimension: Dimension,
                parentComponent: Component
    ) {
        super(ContextMenuType.actionBarMenu, dimension, parentComponent);
    }

    protected override _createContainer(): void {
        //this.container.style.position = 'absolute'
        //this.container.style.top = `${this.dimension.coordinateX}px`;
        //this.container.style.left =`${this.dimension.coordinateY}px`;
        this.container.style.display = 'block'
       // this.container.style.width = `${this.dimension.width}px`;
       // this.container.style.height = `${this.dimension.height}px`;
       // this.container.style.zIndex = '100';
       this.container.style.backgroundColor  = 'F5F5F5';
       this._createContentArea();
    }

    protected override _createContentArea(): void {
        /*
        this.parent.appendChild(this.container);
        // customize...
        //this._createContentArea();
        this.contentArea = document.createElement('ul');
        this.contentArea.id = 'menu-item';
        this.container.appendChild(this.contentArea);
        [
            {id: 'show-explorer-button'},
            {id: 'show-outline-button'},
            {id: 'show-search-button'},
            {id: 'show-git-button'},
        ]
        .forEach(({ id }) => {
            const button = new Button(id, this.contentArea!);
            button.setClass(['button', 'context-action-button']);
           // button.setImage(getSvgPathByName(SvgType.base, src));
           // button.setImageClass(['vertical-center', 'filter-black']);

            this._buttonGroups.push(button);
        });
*/

        this.contentArea = document.createElement('ul');
        this.contentArea.id = 'context-menu-container';
        this.contentArea.style.listStyle = 'none';
        this.contentArea.style.textAlign= '-webkit-match-parent';
        this.contentArea.style.padding = '0';
        this.contentArea.style.margin = '0';
        this.container.appendChild(this.contentArea);

        [
            {id: 'select-explorer-button', textContent: 'Explorer', role: <Role>"normal"}, 
            {id: 'select-outline-button', textContent: 'Outline', role: <Role>'normal'}, 
            {id: 'select-search-button', textContent: 'Search', role: <Role>'normal'},
            {id: 'select-git-button', textContent: 'Git', role: <Role>'normal'},
        ]
        .forEach(({ textContent, id, role }) => {
            const item = new MenuItem(id, this.contentArea!, role);
            
            switch (role) {
                case 'normal':
                    item.setClass(['context-action-button']);
                    item.setItem(textContent);                  
                    break;
                case 'checkBox':
                  break;
                default:
                  console.log(`Invalid Menu Item Type`);
              }
            this._menuItemGroups.push(item);
        });
    }

    protected override _registerListeners(): void {
        document.getElementById('select-explorer-button')!.addEventListener('click', (ev) => {
            //ev.preventDefault();
            console.log('good')
            const actionButton = document.getElementById("explorer-button");
            console.log(actionButton?.style.display);
            if (actionButton!.style.display == 'none') {
                actionButton!.style.display = 'initial';
                //actionBarOpts.options[index] = true;
            } else {
                actionButton!.style.display = 'none';
                //actionBarOpts.options[index] = false;
            } 

        })
    } 
}<|MERGE_RESOLUTION|>--- conflicted
+++ resolved
@@ -1,14 +1,10 @@
 import { ContextMenu, ContextMenuType, Dimension } from "src/base/browser/secondary/contextMenu/contextMenu";
-<<<<<<< HEAD
 import { Component } from "src/code/workbench/browser/component";
-
-
-=======
 import { IRegisterService } from "src/code/workbench/service/registerService";
 import { Button, IButton } from "../../basic/button";
 import { getSvgPathByName, SvgType } from 'src/base/common/string';
 import { IMenuItem, MenuItem, Role } from "src/base/browser/secondary/contextMenu/menuItem"
->>>>>>> 81089623
+
 export class ActionBarContextMenu extends ContextMenu {
     private _menuItemGroups: IMenuItem[] = [];
 
