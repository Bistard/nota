--- conflicted
+++ resolved
@@ -45,17 +45,4 @@
         
         this.container.style.background = LIGHT_RED.toString();
     }
-
-<<<<<<< HEAD
-=======
-    protected override _createContentArea(): void {
-        this._createContentArea();
-
-    }
-
->>>>>>> 81089623
-    protected override _registerListeners(): void {
-
-    }
-
 }