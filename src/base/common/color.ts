--- conflicted
+++ resolved
@@ -1,12 +1,8 @@
 import { memoize } from "src/base/common/memoization";
 import { CharCode } from "src/base/common/utilities/char";
 import { Numbers } from "src/base/common/utilities/number";
-<<<<<<< HEAD
+import { panic } from "src/base/common/utilities/panic";
 import { Dictionary, DightInString } from "src/base/common/utilities/type";
-=======
-import { panic } from "src/base/common/utilities/panic";
-import { DightInString } from "src/base/common/utilities/type";
->>>>>>> 0818ee5c
 
 /**
  * ANSI escape color codes for foreground color.
