--- conflicted
+++ resolved
@@ -21,19 +21,13 @@
 	for (const propName of propNames) {
 		const exist = propName in destination;
 
-<<<<<<< HEAD
 		// We copy the value since the property does not exist in the desination
-=======
->>>>>>> 5ea53371
 		if (!exist) {
 			destination[propName] = source[propName];
 			continue;
 		}
 		
-<<<<<<< HEAD
 		// not able to overwrite, we do nothing
-=======
->>>>>>> 5ea53371
 		if (!overwrite) {
 			continue;
 		}
@@ -43,26 +37,18 @@
 			continue;
 		}
 
-<<<<<<< HEAD
 		// recursive mixin when overwriting
-=======
->>>>>>> 5ea53371
 		if (Object.prototype.hasOwnProperty.call(destination, propName) 
 			&& isObject(destination[propName]) 
 			&& isObject(source[propName])
 		) {
 			mixin(destination[propName], source[propName], overwrite);
-<<<<<<< HEAD
 			continue;
 		}
 		
 		// primitive value, simply overwrite.
 		destination[propName] = source[propName];
-=======
-		} else {
-			destination[propName] = source[propName];
-		}
->>>>>>> 5ea53371
+		1;
 	}
     
 	return destination;
