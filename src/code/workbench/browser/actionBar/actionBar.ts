--- conflicted
+++ resolved
@@ -1,173 +1,165 @@
-import { Button, IButton } from 'src/base/browser/basic/button';
-import { EVENT_EMITTER } from 'src/base/common/event';
-import { ActionViewType } from 'src/code/workbench/browser/actionView/actionView';
-import { Component, ComponentType } from 'src/code/workbench/browser/component';
-import { ipcRendererOn } from 'src/base/electron/register';
-import { getSvgPathByName, SvgType } from 'src/base/common/string';
-<<<<<<< HEAD
-import { ActionBarContextMenu } from 'src/base/browser/secondary/contextMenu/actionBarContextMenu';
-import { ContextMenuDimension, ContextMenuType, Dimension } from 'src/base/browser/secondary/contextMenu/contextMenu';
-import { ContextMenuService, CONTEXT_MENU_SERVICE } from 'src/code/workbench/service/contextMenuService';
-import { remote } from "electron";
-
-=======
-import { ActionBarContextMenu } from 'src/base/browser/secondary/contextMenu/actionBar/actionBarContextMenu';
-import { ContextMenuType, Dimension } from 'src/base/browser/secondary/contextMenu/contextMenu';
-import { CONTEXT_MENU_SERVICE } from 'src/code/workbench/service/contextMenuService';
->>>>>>> 0a399fd6
-
-export interface IActionBarOptions {
-    options: [
-        isExplorerChecked: boolean,
-        isOutlineCheckd:   boolean,
-        isSearchChecked:   boolean,
-        isGitChecked:      boolean,
-    ];
-}
-
-/**
- * @description ActionBarComponent provides access to each action view and handles 
- * the state transition between each action button and display coressponding 
- * action view.
- */
-export class ActionBarComponent extends Component {
-
-    private _buttonGroups: IButton[] = [];
-    
-    // if value is -1, it means actionView is not shown.
-    private currFocusActionBtnIndex: number;
-
-    constructor(parentComponent: Component) {
-        super(ComponentType.ActionBar, parentComponent);
-        
-        this.currFocusActionBtnIndex = -1;
-    }
-
-    protected override _createContent(): void {
-        this.contentArea = document.createElement('div');
-        this.contentArea.id = 'action-button-container';
-        this.container.appendChild(this.contentArea);
-
-        [
-            {id: 'explorer-button', src: 'file'},
-            {id: 'outline-button', src: 'list'},
-            {id: 'search-button', src: 'search'},
-            {id: 'git-button', src: 'git'},
-            {id: 'setting-button', src: 'setting'},
-        ]
-        .forEach(({ id, src }) => {
-            const button = new Button(id, this.contentArea!);
-            button.setClass(['button', 'action-button']);
-            button.setImage(getSvgPathByName(SvgType.base, src));
-            button.setImageClass(['vertical-center', 'filter-black']);
-
-            this._buttonGroups.push(button);
-        });
-    }
-
-    protected override _registerListeners(): void {
-
-        const actionBarOpts: IActionBarOptions = { 
-            options: [true, true, true, true],
-        };
-
-        /**
-         * @readonly register context menu listeners (right click menu)
-         */
-        document.getElementById('action-bar')!.addEventListener('contextmenu', (ev: MouseEvent) => {
-            ev.preventDefault();
-            CONTEXT_MENU_SERVICE.removeContextMenu();
-            let dimension: Dimension = {
-                coordinateX: ev.pageX,
-                coordinateY: ev.pageY,
-            };
-
-            CONTEXT_MENU_SERVICE.createContextMenu(ContextMenuType.actionBar, dimension);
-            
-           let menuDimension: ContextMenuDimension = {
-            coordinates: dimension,
-            windowHeight: document.getElementById('mainApp')!.getBoundingClientRect().height,
-            windowWidth: document.getElementById('mainApp')!.getBoundingClientRect().width,
-            contextMenuHeight: document.getElementById('context-menu')!.getBoundingClientRect().height,
-            contextMenuWidth: document.getElementById('context-menu')!.getBoundingClientRect().width, 
-           };
-           
-           CONTEXT_MENU_SERVICE.removeContextMenu();
-           CONTEXT_MENU_SERVICE.createContextMenu(ContextMenuType.actionBar, CONTEXT_MENU_SERVICE.edgeDetection(menuDimension));
-        });
-
-        // TODO: add an array that stores user preference for action buttons (could be stored in config.ts)
-        /**
-         * @readonly once user clicked the menu in the main thread and sending 
-         * the message back, we listens to that action.
-         */
-        ipcRendererOn('context-menu-command', (
-            _ev: Electron.IpcRendererEvent, 
-            _opt: IActionBarOptions, 
-            elementID: string, 
-            index: number
-        ) => {
-            const actionButton = document.getElementById(elementID);
-            console.log(actionButton?.style.display);
-            if (actionButton!.style.display == 'none') {
-                actionButton!.style.display = 'initial';
-                actionBarOpts.options[index] = true;
-            } else {
-                actionButton!.style.display = 'none';
-                actionBarOpts.options[index] = false;
-            }
-        });
-
-        // TODO: remove later
-        // give every actionButton a unique number
-        $('.action-button').each(function(index, element) {
-            element.setAttribute('btnNum', index.toString());
-        });
-        
-        // default with openning explorer view
-        this.clickActionBtn(document.getElementById('explorer-button') as HTMLElement);
-        
-        $('.action-button').on('click', { ActionBarComponent: this }, function (event) {
-            let that = event.data.ActionBarComponent;
-            that.clickActionBtn(this);
-        });
-    }
-
-    /**
-     * @description clicks a given button. If it is not focused, set it as 
-     * focused. Moreover, switch to that action view.
-     */
-    public clickActionBtn(clickedBtn: HTMLElement): void {
-        
-        // get which action button is clicking
-        const actionName = clickedBtn.id.slice(0, -"-button".length) as ActionViewType;
-        
-        // switch to the action view
-        EVENT_EMITTER.emit('EOnActionViewChange', actionName);
-
-        // focus the action button and reverse the state of action view
-        const clickedBtnIndex = parseInt(clickedBtn.getAttribute('btnNum') as string);
-        const actionBtnContainer = clickedBtn.parentNode as HTMLElement;
-        const currBtn = actionBtnContainer.children[this.currFocusActionBtnIndex] as HTMLElement;
-            
-        if (this.currFocusActionBtnIndex == -1) {
-            // none of action button is focused, open the action view
-            this.currFocusActionBtnIndex = clickedBtnIndex;
-            EVENT_EMITTER.emit('EOnActionViewOpen');
-            clickedBtn.classList.add('action-button-focus');
-        } else if (this.currFocusActionBtnIndex == clickedBtnIndex) {
-            // if the current focused button is clicked again, close action view.
-            this.currFocusActionBtnIndex = -1;
-            EVENT_EMITTER.emit('EOnActionViewClose');
-            currBtn.classList.remove('action-button-focus');
-        } else if (this.currFocusActionBtnIndex >= 0) {
-            // other action button is clicked, only change the style
-            this.currFocusActionBtnIndex = clickedBtnIndex;
-            currBtn.classList.remove('action-button-focus');
-            clickedBtn.classList.add('action-button-focus');
-        } else {
-            throw 'error';
-        }
-    }
-
+import { Button, IButton } from 'src/base/browser/basic/button';
+import { EVENT_EMITTER } from 'src/base/common/event';
+import { ActionViewType } from 'src/code/workbench/browser/actionView/actionView';
+import { Component, ComponentType } from 'src/code/workbench/browser/component';
+import { ipcRendererOn } from 'src/base/electron/register';
+import { getSvgPathByName, SvgType } from 'src/base/common/string';
+import { ActionBarContextMenu } from 'src/base/browser/secondary/contextMenu/actionBar/actionBarContextMenu';
+import { ContextMenuDimension, ContextMenuType, Dimension } from 'src/base/browser/secondary/contextMenu/contextMenu';
+import { CONTEXT_MENU_SERVICE } from 'src/code/workbench/service/contextMenuService';
+
+export interface IActionBarOptions {
+    options: [
+        isExplorerChecked: boolean,
+        isOutlineCheckd:   boolean,
+        isSearchChecked:   boolean,
+        isGitChecked:      boolean,
+    ];
+}
+
+/**
+ * @description ActionBarComponent provides access to each action view and handles 
+ * the state transition between each action button and display coressponding 
+ * action view.
+ */
+export class ActionBarComponent extends Component {
+
+    private _buttonGroups: IButton[] = [];
+    
+    // if value is -1, it means actionView is not shown.
+    private currFocusActionBtnIndex: number;
+
+    constructor(parentComponent: Component) {
+        super(ComponentType.ActionBar, parentComponent);
+        
+        this.currFocusActionBtnIndex = -1;
+    }
+
+    protected override _createContent(): void {
+        this.contentArea = document.createElement('div');
+        this.contentArea.id = 'action-button-container';
+        this.container.appendChild(this.contentArea);
+
+        [
+            {id: 'explorer-button', src: 'file'},
+            {id: 'outline-button', src: 'list'},
+            {id: 'search-button', src: 'search'},
+            {id: 'git-button', src: 'git'},
+            {id: 'setting-button', src: 'setting'},
+        ]
+        .forEach(({ id, src }) => {
+            const button = new Button(id, this.contentArea!);
+            button.setClass(['button', 'action-button']);
+            button.setImage(getSvgPathByName(SvgType.base, src));
+            button.setImageClass(['vertical-center', 'filter-black']);
+
+            this._buttonGroups.push(button);
+        });
+    }
+
+    protected override _registerListeners(): void {
+
+        const actionBarOpts: IActionBarOptions = { 
+            options: [true, true, true, true],
+        };
+
+        /**
+         * @readonly register context menu listeners (right click menu)
+         */
+        document.getElementById('action-bar')!.addEventListener('contextmenu', (ev: MouseEvent) => {
+            ev.preventDefault();
+            CONTEXT_MENU_SERVICE.removeContextMenu();
+            let dimension: Dimension = {
+                coordinateX: ev.pageX,
+                coordinateY: ev.pageY,
+            };
+
+            CONTEXT_MENU_SERVICE.createContextMenu(ContextMenuType.actionBar, dimension);
+            
+           let menuDimension: ContextMenuDimension = {
+            coordinates: dimension,
+            windowHeight: document.getElementById('mainApp')!.getBoundingClientRect().height,
+            windowWidth: document.getElementById('mainApp')!.getBoundingClientRect().width,
+            contextMenuHeight: document.getElementById('context-menu')!.getBoundingClientRect().height,
+            contextMenuWidth: document.getElementById('context-menu')!.getBoundingClientRect().width, 
+           };
+           
+           CONTEXT_MENU_SERVICE.removeContextMenu();
+           CONTEXT_MENU_SERVICE.createContextMenu(ContextMenuType.actionBar, CONTEXT_MENU_SERVICE.edgeDetection(menuDimension));
+        });
+
+        // TODO: add an array that stores user preference for action buttons (could be stored in config.ts)
+        /**
+         * @readonly once user clicked the menu in the main thread and sending 
+         * the message back, we listens to that action.
+         */
+        ipcRendererOn('context-menu-command', (
+            _ev: Electron.IpcRendererEvent, 
+            _opt: IActionBarOptions, 
+            elementID: string, 
+            index: number
+        ) => {
+            const actionButton = document.getElementById(elementID);
+            console.log(actionButton?.style.display);
+            if (actionButton!.style.display == 'none') {
+                actionButton!.style.display = 'initial';
+                actionBarOpts.options[index] = true;
+            } else {
+                actionButton!.style.display = 'none';
+                actionBarOpts.options[index] = false;
+            }
+        });
+
+        // TODO: remove later
+        // give every actionButton a unique number
+        $('.action-button').each(function(index, element) {
+            element.setAttribute('btnNum', index.toString());
+        });
+        
+        // default with openning explorer view
+        this.clickActionBtn(document.getElementById('explorer-button') as HTMLElement);
+        
+        $('.action-button').on('click', { ActionBarComponent: this }, function (event) {
+            let that = event.data.ActionBarComponent;
+            that.clickActionBtn(this);
+        });
+    }
+
+    /**
+     * @description clicks a given button. If it is not focused, set it as 
+     * focused. Moreover, switch to that action view.
+     */
+    public clickActionBtn(clickedBtn: HTMLElement): void {
+        
+        // get which action button is clicking
+        const actionName = clickedBtn.id.slice(0, -"-button".length) as ActionViewType;
+        
+        // switch to the action view
+        EVENT_EMITTER.emit('EOnActionViewChange', actionName);
+
+        // focus the action button and reverse the state of action view
+        const clickedBtnIndex = parseInt(clickedBtn.getAttribute('btnNum') as string);
+        const actionBtnContainer = clickedBtn.parentNode as HTMLElement;
+        const currBtn = actionBtnContainer.children[this.currFocusActionBtnIndex] as HTMLElement;
+            
+        if (this.currFocusActionBtnIndex == -1) {
+            // none of action button is focused, open the action view
+            this.currFocusActionBtnIndex = clickedBtnIndex;
+            EVENT_EMITTER.emit('EOnActionViewOpen');
+            clickedBtn.classList.add('action-button-focus');
+        } else if (this.currFocusActionBtnIndex == clickedBtnIndex) {
+            // if the current focused button is clicked again, close action view.
+            this.currFocusActionBtnIndex = -1;
+            EVENT_EMITTER.emit('EOnActionViewClose');
+            currBtn.classList.remove('action-button-focus');
+        } else if (this.currFocusActionBtnIndex >= 0) {
+            // other action button is clicked, only change the style
+            this.currFocusActionBtnIndex = clickedBtnIndex;
+            currBtn.classList.remove('action-button-focus');
+            clickedBtn.classList.add('action-button-focus');
+        } else {
+            throw 'error';
+        }
+    }
+
 }