import "src/styles/index.scss";
import "src/workbench/parts/workspace/editor/editor"; // TODO
import { Workbench } from "src/workbench/workbench";
import { IInstantiationService, IServiceProvider, InstantiationService } from "src/platform/instantiation/common/instantiation";
import { getSingletonServiceDescriptors, registerService, ServiceCollection } from "src/platform/instantiation/common/serviceCollection";
import { waitDomToBeLoad } from "src/base/browser/basic/dom";
import { ComponentService, IComponentService } from "src/workbench/services/component/componentService";
import { Disposable } from "src/base/common/dispose";
import { ServiceDescriptor } from "src/platform/instantiation/common/descriptor";
import { initExposedElectronAPIs, WIN_CONFIGURATION } from "src/platform/electron/browser/global";
import { IIpcService, IpcService } from "src/platform/ipc/browser/ipcService";
import { BrowserLoggerChannel } from "src/platform/logger/common/loggerChannel";
import { BufferLogger, ILogService, LogLevel, PipelineLogger } from "src/base/common/logger";
import { ILoggerService } from "src/platform/logger/common/abstractLoggerService";
import { IFileService } from "src/platform/files/common/fileService";
import { BrowserEnvironmentService } from "src/platform/environment/browser/browserEnvironmentService";
import { BrowserFileChannel } from "src/platform/files/browser/fileChannel";
import { ErrorHandler, tryOrDefault } from "src/base/common/error";
import { ApplicationMode, IBrowserEnvironmentService } from "src/platform/environment/common/environment";
import { ConsoleLogger } from "src/platform/logger/common/consoleLoggerService";
import { getFormatCurrTimeStamp } from "src/base/common/date";
import { ProxyChannel } from "src/platform/ipc/common/proxy";
import { IpcChannel } from "src/platform/ipc/common/channel";
import { IHostService } from "src/platform/host/common/hostService";
import { IBrowserHostService } from "src/platform/host/browser/browserHostService";
import { BrowserLifecycleService, ILifecycleService } from "src/platform/lifecycle/browser/browserLifecycleService";
import { i18n, II18nOpts, II18nService, LanguageType } from "src/platform/i18n/common/i18n";
import { BrowserInstance } from "src/code/browser/browser";
import { APP_CONFIG_NAME, IConfigurationService } from "src/platform/configuration/common/configuration";
import { WorkbenchConfiguration, rendererSideViewConfigurationRegister, rendererWorkbenchConfigurationRegister } from "src/workbench/services/workbench/configuration.register";
import { IProductService, ProductService } from "src/platform/product/common/productService";
import { BrowserConfigurationService } from "src/platform/configuration/browser/browserConfigurationService";
import { URI } from "src/base/common/files/uri";
import { IRegistrantService, RegistrantService } from "src/platform/registrant/common/registrantService";
import { ConfigurationRegistrant } from "src/platform/configuration/common/configurationRegistrant";
import { CommandRegistrant } from "src/platform/command/common/commandRegistrant";
import { ShortcutRegistrant } from "src/workbench/services/shortcut/shortcutRegistrant";
import { ReviverRegistrant } from "src/platform/ipc/common/revive";
import { ICommandService, CommandService } from "src/platform/command/common/commandService";
import { IContextService, ContextService } from "src/platform/context/common/contextService";
import { IDialogService, BrowserDialogService } from "src/platform/dialog/browser/browserDialogService";
import { ISideBarService, SideBar } from "src/workbench/parts/sideBar/sideBar";
import { ISideViewService, SideViewService } from "src/workbench/parts/sideView/sideView";
import { Editor } from "src/workbench/parts/workspace/editor/editor";
import { IEditorService } from "src/workbench/parts/workspace/editor/editorService";
import { IWorkspaceService, WorkspaceComponent } from "src/workbench/parts/workspace/workspace";
import { IContextMenuService, ContextMenuService } from "src/workbench/services/contextMenu/contextMenuService";
import { IKeyboardScreenCastService, KeyboardScreenCastService } from "src/workbench/services/keyboard/keyboardScreenCastService";
import { IKeyboardService, KeyboardService } from "src/workbench/services/keyboard/keyboardService";
import { ILayoutService, LayoutService } from "src/workbench/services/layout/layoutService";
import { INotificationService, NotificationService } from "src/workbench/services/notification/notificationService";
import { IShortcutService, ShortcutService } from "src/workbench/services/shortcut/shortcutService";
import { IThemeService, ThemeService } from "src/workbench/services/theme/themeService";
<<<<<<< HEAD
import { IExplorerTreeService } from "src/workbench/services/explorerTree/treeService";
import { ColorRegistrant } from "src/workbench/services/theme/colorRegistrant";
=======
import { rendererWorkbenchCommandRegister } from "src/workbench/services/workbench/command.register";
import { FileTreeService } from "src/workbench/services/fileTree/fileTreeService";
import { IFileTreeService } from "src/workbench/services/fileTree/treeService";
import { IClipboardService } from "src/platform/clipboard/common/clipboard";
import { BrowserClipboardService } from "src/platform/clipboard/browser/clipboardService";
>>>>>>> 0818ee5c

/**
 * @class This is the main entry of the renderer process.
 */
const renderer = new class extends class RendererInstance extends Disposable {

    // [fields]

    private readonly logService!: ILogService;

    // [constructor]

    constructor() {
        super();
    }

    // [public method]

    public async run(): Promise<void> {
        let instantiaionService: IInstantiationService | undefined;

        try {
            // retrieve the exposed APIs from preload.js
            initExposedElectronAPIs();

            // ensure we handle almost every errors properly
            this.initErrorHandler();

            // register microservices
            this.rendererServiceRegistrations();

            // core service construction
            instantiaionService = this.createCoreServices();

            // service initialization
            await Promise.all([
                this.initServices(instantiaionService),
                waitDomToBeLoad().then(() => this.logService.info('renderer', 'Web envrionment (DOM content) has been loaded.')),
            ]);

            // create workbench UI
            const workbench = instantiaionService.createInstance(Workbench);
            workbench.init();

            // browser monitor
            const browser = instantiaionService.createInstance(BrowserInstance);
            browser.init();
        }
        catch (error: any) {
            ErrorHandler.onUnexpectedError(error);
        }
    }

    // [private methods]

    // [error handling]

    private initErrorHandler(): void {

        // only enable infinity stack trace when needed for performance issue.
        if (WIN_CONFIGURATION.log === 'trace' || WIN_CONFIGURATION.log === 'debug') {
            Error.stackTraceLimit = Infinity;
        }
        
        // universal on unexpected error hanlding callback
        const onUnexpectedError = (error: any, additionalMessage?: any) => {
            if (this.logService) {
                const safeAdditional = tryOrDefault('', () => JSON.stringify(additionalMessage));
                this.logService.error('Renderer', `On unexpected error!!! ${safeAdditional}`, error);
            } else {
                console.error(error);
            }
        };

        // case1
        ErrorHandler.setUnexpectedErrorExternalCallback((error: any) => onUnexpectedError(error));

        // case2
        window.onerror = (message, source, lineno, colno, error) => {
            onUnexpectedError(error, { message, source, lineNumber: lineno, columnNumber: colno });
            return true; // prevent default handling (log to console)
        };

        // case3
        window.onunhandledrejection = (event: PromiseRejectionEvent) => {
            onUnexpectedError(event.reason, 'unexpected rejection');
            event.preventDefault(); // prevent default handling (log to console)
        };
    }

    // [end]

    // [services initialization]

    private createCoreServices(): IInstantiationService {

        // instantiation-service (Dependency Injection)
        const instantiationService = new InstantiationService(new ServiceCollection());
        instantiationService.register(IInstantiationService, instantiationService);

        // log-service
        const logService = new BufferLogger();
        instantiationService.register(ILogService, logService);
        (<any>this.logService) = logService;

        // registrant-service
        const registrantService = instantiationService.createInstance(RegistrantService);
        instantiationService.register(IRegistrantService, registrantService);
        this.initRegistrant(instantiationService, registrantService);

        // environment-service
        const environmentService = new BrowserEnvironmentService(logService);
        instantiationService.register(IBrowserEnvironmentService, environmentService);

        // ipc-service
        const ipcService = new IpcService(environmentService.windowID, logService);
        instantiationService.register(IIpcService, ipcService);

        // host-service
        const hostService = ProxyChannel.unwrapChannel<IBrowserHostService>(ipcService.getChannel(IpcChannel.Host), { context: environmentService.windowID });
        instantiationService.register(IHostService, hostService);

        // lifecycle-service
        const lifecycleService = new BrowserLifecycleService(logService, hostService);
        instantiationService.register(ILifecycleService, lifecycleService);

        // file-logger-service
        const loggerService = new BrowserLoggerChannel(ipcService.getChannel(IpcChannel.Logger), environmentService.logLevel);
        instantiationService.register(ILoggerService, loggerService);

        // logger
        const logger = new PipelineLogger([
            // console-logger
            new ConsoleLogger(environmentService.mode === ApplicationMode.DEVELOP ? environmentService.logLevel : LogLevel.WARN),
            // file-logger
            loggerService.createLogger(environmentService.logPath, {
                name: `window-${environmentService.windowID}-${getFormatCurrTimeStamp()}.txt`,
                description: `renderer`,
            }),
        ]);
        logService.setLogger(logger);

        // file-service
        const fileService = instantiationService.createInstance(BrowserFileChannel);
        instantiationService.register(IFileService, fileService);

        // product-service
        const productService = new ProductService(fileService, logService);
        instantiationService.register(IProductService, productService);

        // configuration-service
        const configurationService = instantiationService.createInstance(
            BrowserConfigurationService,
            { 
                appConfiguration: { 
                    path: URI.join(environmentService.appConfigurationPath, APP_CONFIG_NAME), 
                } 
            },
        );
        instantiationService.register(IConfigurationService, configurationService);

        // component-service
        instantiationService.register(IComponentService, new ServiceDescriptor(ComponentService, []));

        // i18n-service
        // REVIEW: try late initialization
        const i18nService = new i18n(
            <II18nOpts>{
                language: configurationService.get<LanguageType>(WorkbenchConfiguration.DisplayLanguage), // FIX: get before init
                localeOpts: {},
            },
            fileService,
            logService,
            environmentService,
        );
        instantiationService.register(II18nService, i18nService);

        // singleton initializations
        for (const [serviceIdentifer, serviceDescriptor] of getSingletonServiceDescriptors()) {
            logService.trace('renderer', `Registering singleton service descriptor: '${serviceIdentifer.toString()}'.`);
            instantiationService.register(serviceIdentifer, serviceDescriptor);
        }

        logService.trace('renderer', 'All core renderer services are constructed.');
        return instantiationService;
    }

    private async initServices(instantiaionService: IInstantiationService): Promise<any> {
        this.logService.trace('renderer', 'Start initializing core renderer services...');

        const configuraionService = instantiaionService.getService(IConfigurationService);
        const environmentService = instantiaionService.getService(IBrowserEnvironmentService);
        const i18nService = instantiaionService.getService(II18nService);
        const productService = instantiaionService.getService(IProductService);

        await configuraionService.init()
        .andThen(() => i18nService.init())
        .andThen(() => productService.init(environmentService.productProfilePath))
        .unwrap();
        
        this.logService.trace('renderer', 'All core renderer services are initialized successfully.');
    }

    private rendererServiceRegistrations(): void {

        // registration
        registerService(IKeyboardService, new ServiceDescriptor(KeyboardService, []));
        registerService(IShortcutService, new ServiceDescriptor(ShortcutService, []));
        registerService(ICommandService, new ServiceDescriptor(CommandService, []));
    
        // User Interface
        registerService(ILayoutService, new ServiceDescriptor(LayoutService, []));
        registerService(ISideBarService, new ServiceDescriptor(SideBar, []));
        registerService(IWorkspaceService, new ServiceDescriptor(WorkspaceComponent, []));
        registerService(IEditorService, new ServiceDescriptor(Editor, []));
        registerService(ISideViewService, new ServiceDescriptor(SideViewService, []));
        registerService(IKeyboardScreenCastService, new ServiceDescriptor(KeyboardScreenCastService, []));
        registerService(IThemeService, new ServiceDescriptor(ThemeService, []));
        registerService(IFileTreeService, new ServiceDescriptor(FileTreeService, []));
        registerService(IContextMenuService, new ServiceDescriptor(ContextMenuService, []));
              
        // utilities && tools
        registerService(IContextService, new ServiceDescriptor(ContextService, []));
        registerService(INotificationService, new ServiceDescriptor(NotificationService, []));
        registerService(IDialogService, new ServiceDescriptor(BrowserDialogService, []));
        registerService(IClipboardService, new ServiceDescriptor(BrowserClipboardService, []));
    }

    // [end]

    // [registrant initialization]

    private initRegistrant(service: IInstantiationService, registrant: IRegistrantService): void {
        
        /**
         * DO NOT change the registration orders, orders does matter here.
         */
        registrant.registerRegistrant(this.initConfigurationRegistrant(service));
        registrant.registerRegistrant(service.createInstance(ShortcutRegistrant));
        registrant.registerRegistrant(this.initCommandRegistrant(service));
        registrant.registerRegistrant(service.createInstance(ReviverRegistrant));

        // initialize all the registrations
        registrant.init(service);
    }

    private initConfigurationRegistrant(service: IInstantiationService): ConfigurationRegistrant {
        class BrowserConfigurationRegistrant extends ConfigurationRegistrant {
            public override initRegistrations(provider: IServiceProvider): void {
                super.initRegistrations(provider);
                [
                    rendererWorkbenchConfigurationRegister,
                    rendererSideViewConfigurationRegister,
                ]
                .forEach(register => register(provider));
            }
        }

        return service.createInstance(BrowserConfigurationRegistrant);
    }
    
    private initCommandRegistrant(service: IInstantiationService): CommandRegistrant {
        class BrowserCommandRegistrant extends CommandRegistrant {
            public override initRegistrations(provider: IServiceProvider): void {
                super.initRegistrations(provider);
                [
                    rendererWorkbenchCommandRegister,
                ]
                .forEach(register => register(provider));
            }
<<<<<<< HEAD
        }(service.getRegistrant(RegistrantType.Command)));

        // reviver
        service.registerRegistrant(new ReviverRegistrant());

        // color
        service.registerRegistrant(new ColorRegistrant());

        // initialize all the registrations
        service.init();
=======
        }
        
        return service.createInstance(BrowserCommandRegistrant);
>>>>>>> 0818ee5c
    }

    // [end]
}
{ };

renderer.run();<|MERGE_RESOLUTION|>--- conflicted
+++ resolved
@@ -51,16 +51,12 @@
 import { INotificationService, NotificationService } from "src/workbench/services/notification/notificationService";
 import { IShortcutService, ShortcutService } from "src/workbench/services/shortcut/shortcutService";
 import { IThemeService, ThemeService } from "src/workbench/services/theme/themeService";
-<<<<<<< HEAD
-import { IExplorerTreeService } from "src/workbench/services/explorerTree/treeService";
-import { ColorRegistrant } from "src/workbench/services/theme/colorRegistrant";
-=======
 import { rendererWorkbenchCommandRegister } from "src/workbench/services/workbench/command.register";
 import { FileTreeService } from "src/workbench/services/fileTree/fileTreeService";
 import { IFileTreeService } from "src/workbench/services/fileTree/treeService";
 import { IClipboardService } from "src/platform/clipboard/common/clipboard";
 import { BrowserClipboardService } from "src/platform/clipboard/browser/clipboardService";
->>>>>>> 0818ee5c
+import { ColorRegistrant } from "src/workbench/services/theme/colorRegistrant";
 
 /**
  * @class This is the main entry of the renderer process.
@@ -302,6 +298,7 @@
         registrant.registerRegistrant(service.createInstance(ShortcutRegistrant));
         registrant.registerRegistrant(this.initCommandRegistrant(service));
         registrant.registerRegistrant(service.createInstance(ReviverRegistrant));
+        registrant.registerRegistrant(service.createInstance(ColorRegistrant));
 
         // initialize all the registrations
         registrant.init(service);
@@ -331,22 +328,9 @@
                 ]
                 .forEach(register => register(provider));
             }
-<<<<<<< HEAD
-        }(service.getRegistrant(RegistrantType.Command)));
-
-        // reviver
-        service.registerRegistrant(new ReviverRegistrant());
-
-        // color
-        service.registerRegistrant(new ColorRegistrant());
-
-        // initialize all the registrations
-        service.init();
-=======
         }
         
         return service.createInstance(BrowserCommandRegistrant);
->>>>>>> 0818ee5c
     }
 
     // [end]
