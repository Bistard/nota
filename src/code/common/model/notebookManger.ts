import { EVENT_EMITTER } from "src/base/common/event";
import { pathJoin } from "src/base/common/string";
import { ConfigService, DEFAULT_CONFIG_FILE_NAME, DEFAULT_CONFIG_PATH, GLOBAL_CONFIG_FILE_NAME, LOCAL_CONFIG_FILE_NAME } from "src/code/common/service/configService";
import { createDir, createFile, dirFilter, isDirExisted, isFileExisted } from "src/base/node/file";
import { NoteBook } from "src/code/common/model/notebook";
<<<<<<< HEAD
import { LogServiceManager } from "src/code/common/service/logServiceManager";
import { FileLogService } from "src/code/common/service/fileLogService";
import { LogPathType } from "src/code/common/service/logInfo";
=======
import { GlobalConfigService } from "src/code/common/service/globalConfigService";
import { createDecorator } from "../service/instantiation/decorator";

>>>>>>> 8574c7d5
export const LOCAL_MDNOTE_DIR_NAME = '.mdnote';

export const INoteBookManagerService = createDecorator<INoteBookManagerService>('notebook-manager-service');

export interface INoteBookManagerService {

    readonly noteBookMap: Map<string, NoteBook>;
    readonly noteBookConfig: Object;
    noteBookManagerRootPath: string;
    mdNoteFolderFound: boolean;

    init(appRootPath: string): Promise<void>;
    open(path: string): Promise<void>;
    addExistedNoteBook(noteBook: NoteBook): void;
    getExistedNoteBook(noteBookName: string): NoteBook | null;
    readOrCreateConfigJSON(path: string, configNameWtihType: string): Promise<void>;
    readOrCreateGlobalConfigJSON(path: string, configNameWtihType: string): Promise<void>;
}

/**
 * @description reads local configuration and build corresponding notebook 
 * structure. It maintains the data and states changes for every NoteBook 
 * instance.
 */
export class NoteBookManager implements INoteBookManagerService {

    public readonly noteBookMap: Map<string, NoteBook>;
    // not used
    public readonly noteBookConfig!: Object;

    public static focusedFileNode: HTMLElement | null = null;

    public noteBookManagerRootPath: string = '';

    // not used
    public mdNoteFolderFound: boolean;

    constructor() {
        this.noteBookMap = new Map<string, NoteBook>();
        
        this.mdNoteFolderFound = false;
    }

    /**
     * @description the function first try to reads the global config named as 
     * 'mdnote.config.json' at application root directory. NoteBookManager will
     * either do nothing or start the most recently opened directory.
     * 
     * @param appRootPath app root dir eg. D:\dev\MarkdownNote
     */
    public async init(appRootPath: string): Promise<void> {

        try {
            // read global configuration
            await this.readOrCreateGlobalConfigJSON(appRootPath, GLOBAL_CONFIG_FILE_NAME);

<<<<<<< HEAD
            if (GlobalConfigModule.Instance.startPreviousNoteBookManagerDir) {
                
                const prevOpenedPath = GlobalConfigModule.Instance.previousNoteBookManagerDir;
=======
            if (GlobalConfigService.Instance.startPreviousNoteBookManagerDir) {
            
                const prevOpenedPath = GlobalConfigService.Instance.previousNoteBookManagerDir;
>>>>>>> 8574c7d5
                if (prevOpenedPath == '') {
                    // user never opened one before, we ignore this request
                } else {
                    EVENT_EMITTER.emit('EOpenNoteBookManager', prevOpenedPath);  // will call open
                }
            }

        } catch(err) {
            FileLogService.Instance.error(err, new Date(), LogPathType.APP);
            //throw err;
        }
    }

    /**
     * @description when opening a directory to the NoteBooks, a '.mdnote' 
     * directory will be loaded or created. And each NoteBook will be detected 
     * or initialized. If global config says no use of default config, a 
     * '.mdnote/config.json' will be created.
     * 
     * @param path eg. D:\dev\AllNote
     */
    public async open(path: string): Promise<void> {
        try {
            this.noteBookManagerRootPath = path;
            
            // get valid NoteBook names in the given dir
            const noteBooks: string[] = await dirFilter(
                path, 
                ConfigService.Instance.noteBookManagerExclude, 
                ConfigService.Instance.noteBookManagerInclude,
            );
            
            // create NoteBook Object for each subdirectory
            for (let name of noteBooks) {
                const noteBook = new NoteBook(name, pathJoin(path, name));
                this.noteBookMap.set(name, noteBook);
                noteBook.create(document.getElementById('fileTree-container')!);
            }

            // data in cache for each NoteBook is now ready.
            
            // try to find .mdnote
            const isExisted = await isDirExisted(path, LOCAL_MDNOTE_DIR_NAME);
            
            if (isExisted) {
                await this._importNoteBookConfig();
            } else {
                await this._createNoteBookConfig();
            }

            this.mdNoteFolderFound = true;

        } catch(err) {
            throw err;
        }
    }

    /**
     * @description calls only when folder '.mdnote' exists, we first check if 
     * the structure is correct. 
     * 
     * Then we check if each notebook has its coressponding `structure`.json, if
     * not, we initialize one. If exists, we import that into the cache.
     * 
     * If defaultConfigOn is true, we read default config, otherwise we read 
     * local config.
     */
    private async _importNoteBookConfig(): Promise<void> {
        
        try {
            const ROOT = pathJoin(this.noteBookManagerRootPath, LOCAL_MDNOTE_DIR_NAME);
        
            // check validation for the .mdnote structure
            await this._validateNoteBookConfig();
            
            if (GlobalConfigService.Instance.defaultConfigOn) {
                // read default config
                await this.readOrCreateConfigJSON(
                    DEFAULT_CONFIG_PATH,
                    DEFAULT_CONFIG_FILE_NAME
                );
            } else {
                // read local config
                await this.readOrCreateConfigJSON(
                    ROOT,
                    LOCAL_CONFIG_FILE_NAME
                );
            }

            // check if missing any NoteBook structure in '.mdnote/structure'
            const structureRoot = pathJoin(ROOT, 'structure');
            for (let pair of this.noteBookMap) {
                const name = pair[0];
                const noteBook = pair[1];
                
                const isExisted = await isFileExisted(structureRoot, name + '.json');
                if (isExisted) {
                    // read NoteBook structure into cache
                    // TODO: complete
                } else {
                    // missing NoteBook structure, we initialize one
                    await this._noteBookWriteToJSON(noteBook, name);
                }   
            }
        } catch(err) {
            throw err;
        }

    }

    /**
     * @description calls only when folder '.mdnote' does not exists, we create
     * the default '.mdnote' structure, initialize each notebook `structure`.json.
     * 
     * If defaultConfigOn is true, we read or create default config. Otherwise
     * we create a new local config.
     */
    private async _createNoteBookConfig(): Promise<void> {
        try {
            // init folder structure
            const ROOT = await createDir(this.noteBookManagerRootPath, LOCAL_MDNOTE_DIR_NAME);
            
            await createDir(ROOT, 'structure');
            await createDir(ROOT, 'log');
            
            if (GlobalConfigService.Instance.defaultConfigOn) {
                // read default config.json
                await this.readOrCreateConfigJSON(
                    DEFAULT_CONFIG_PATH,
                    DEFAULT_CONFIG_FILE_NAME
                );
            } else {
                // init local config.json
                await createFile(ROOT, LOCAL_CONFIG_FILE_NAME);
                await ConfigService.Instance.writeToJSON(
                    ROOT, 
                    LOCAL_CONFIG_FILE_NAME
                );
            }

            // init noteBook structure
            for (let pair of this.noteBookMap) {
                const name = pair[0];
                const noteBook = pair[1];
                await this._noteBookWriteToJSON(noteBook, name);
            }

        } catch(err) {
            throw err;
        }
    }

    /**
     * @description check validation in '.mdnode'.
     */
    private async _validateNoteBookConfig(): Promise<void> {
        try {
            const ROOT = pathJoin(this.noteBookManagerRootPath, LOCAL_MDNOTE_DIR_NAME);
            if (await isDirExisted(ROOT, 'structure') === false) {
                await createDir(ROOT, 'structure');
            }
            if (await isDirExisted(ROOT, 'log') === false) {
                await createDir(ROOT, 'log');
            }
        } catch(err) {
            throw err;
        }
    }

    public addExistedNoteBook(noteBook: NoteBook): void {
        const prevNoteBook = this.noteBookMap.get(noteBook.noteBookName);
        if (prevNoteBook) {
            prevNoteBook.destory();
            this.noteBookMap.set(noteBook.noteBookName, noteBook);
        } else {
            this.noteBookMap.set(noteBook.noteBookName, noteBook);
        }
    }

    public getExistedNoteBook(noteBookName: string): NoteBook | null {
        const res = this.noteBookMap.get(noteBookName);
        return res === undefined ? null : res;
    }

    /**
     * @description reads or creates a `configNameWtihType` file in the given 
     * path, then creates the singleton instance of a ConfigService.
     * 
     * @param path eg. D:\dev\AllNote
     * @param configNameWtihType eg. D:\dev\AllNote\config.json
     */
    public async readOrCreateConfigJSON(path: string, configNameWtihType: string): Promise<void> {
        try {
            if (await isFileExisted(path, configNameWtihType) === false) {
                await createFile(path, configNameWtihType);
                await ConfigService.Instance.writeToJSON(path, configNameWtihType);
            } else {
                await ConfigService.Instance.readFromJSON(path, configNameWtihType);
            }
        } catch(err) {
            throw err;
        }
    }

    /**
     * @description function does exact same thing as 'this.readOrCreateConfigJSON()' 
     * does, the only difference is that this function is for GlobalConfigService.
     * 
     * @param path eg. D:\dev\MarkdownNote
     * @param configNameWtihType eg. D:\dev\AllNote\mdnote.config.json
     */
     public async readOrCreateGlobalConfigJSON(path: string, configNameWtihType: string): Promise<void> {
        try {
            if (await isFileExisted(path, configNameWtihType) === false) {
                await createFile(path, configNameWtihType);
                await GlobalConfigService.Instance.writeToJSON(path, configNameWtihType);
            } else {
                await GlobalConfigService.Instance.readFromJSON(path, configNameWtihType);
            }
        } catch(err) {
            throw err;
        }
    }

    /**
     * @description asynchronously write the notebook structure into the 
     * .mdnote/structure/`yourNoteBookName`.json.
     */
    private async _noteBookWriteToJSON(notebook: NoteBook, name: string): Promise<void> {
        try {
            const rootpath = pathJoin(this.noteBookManagerRootPath, LOCAL_MDNOTE_DIR_NAME, 'structure');
            await createFile(rootpath, name + '.json', notebook.toJSON());
        } catch(err) {
            throw err;
        }
    }

}<|MERGE_RESOLUTION|>--- conflicted
+++ resolved
@@ -3,15 +3,11 @@
 import { ConfigService, DEFAULT_CONFIG_FILE_NAME, DEFAULT_CONFIG_PATH, GLOBAL_CONFIG_FILE_NAME, LOCAL_CONFIG_FILE_NAME } from "src/code/common/service/configService";
 import { createDir, createFile, dirFilter, isDirExisted, isFileExisted } from "src/base/node/file";
 import { NoteBook } from "src/code/common/model/notebook";
-<<<<<<< HEAD
+import { GlobalConfigService } from "src/code/common/service/globalConfigService";
+import { createDecorator } from "../service/instantiation/decorator";
 import { LogServiceManager } from "src/code/common/service/logServiceManager";
 import { FileLogService } from "src/code/common/service/fileLogService";
 import { LogPathType } from "src/code/common/service/logInfo";
-=======
-import { GlobalConfigService } from "src/code/common/service/globalConfigService";
-import { createDecorator } from "../service/instantiation/decorator";
-
->>>>>>> 8574c7d5
 export const LOCAL_MDNOTE_DIR_NAME = '.mdnote';
 
 export const INoteBookManagerService = createDecorator<INoteBookManagerService>('notebook-manager-service');
@@ -68,15 +64,9 @@
             // read global configuration
             await this.readOrCreateGlobalConfigJSON(appRootPath, GLOBAL_CONFIG_FILE_NAME);
 
-<<<<<<< HEAD
-            if (GlobalConfigModule.Instance.startPreviousNoteBookManagerDir) {
-                
-                const prevOpenedPath = GlobalConfigModule.Instance.previousNoteBookManagerDir;
-=======
             if (GlobalConfigService.Instance.startPreviousNoteBookManagerDir) {
             
                 const prevOpenedPath = GlobalConfigService.Instance.previousNoteBookManagerDir;
->>>>>>> 8574c7d5
                 if (prevOpenedPath == '') {
                     // user never opened one before, we ignore this request
                 } else {
