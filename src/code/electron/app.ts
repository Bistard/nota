--- conflicted
+++ resolved
@@ -30,13 +30,9 @@
 import { IConfigurationService } from "src/platform/configuration/common/configuration";
 import { WorkbenchConfiguration } from "src/workbench/services/workbench/configuration.register";
 import { toBoolean } from "src/base/common/utilities/type";
-<<<<<<< HEAD
+import { IProductService } from "src/platform/product/common/productService";
 import { MainMenuService } from "src/platform/menu/electron/mainMenuService";
 import { IMenuService } from "src/platform/menu/common/menuService";
-=======
-import { IProductService } from "src/platform/product/common/productService";
-
->>>>>>> 776635f7
 /**
  * An interface only for {@link ApplicationInstance}
  */
@@ -133,7 +129,7 @@
         this.mainInstantiationService.register(IHostService, new ServiceDescriptor(MainHostService, []));
 
         // menu-service
-        appInstantiationService.register(IMenuService, new ServiceDescriptor(MainMenuService, []));
+        this.mainInstantiationService.register(IMenuService, new ServiceDescriptor(MainMenuService, []));
 
         // screen-monitor-service
         this.mainInstantiationService.register(IScreenMonitorService, new ServiceDescriptor(ScreenMonitorService, []));
