import * as electron from "electron";
import type { IWindowInstance } from "src/platform/window/electron/windowInstance";
import { Disposable } from "src/base/common/dispose";
import { ErrorHandler } from "src/base/common/error";
import { Event } from "src/base/common/event";
import { ILogService } from "src/base/common/logger";
import { getUUID } from "src/base/node/uuid";
import { IFileService } from "src/platform/files/common/fileService";
import { ServiceDescriptor } from "src/platform/instantiation/common/descriptor";
import { IInstantiationService, IServiceProvider } from "src/platform/instantiation/common/instantiation";
import { IEnvironmentService, IMainEnvironmentService } from "src/platform/environment/common/environment";
import { IpcChannel } from "src/platform/ipc/common/channel";
import { ProxyChannel } from "src/platform/ipc/common/proxy";
import { IMainLifecycleService, LifecyclePhase } from "src/platform/lifecycle/electron/mainLifecycleService";
import { StatusKey } from "src/platform/status/common/status";
import { IMainStatusService } from "src/platform/status/electron/mainStatusService";
import { IMainWindowService, MainWindowService } from "src/platform/window/electron/mainWindowService";
import { ILoggerService } from "src/platform/logger/common/abstractLoggerService";
import { MainLoggerChannel } from "src/platform/logger/common/loggerChannel";
import { IMainDialogService, MainDialogService } from "src/platform/dialog/electron/mainDialogService";
import { MainHostService } from "src/platform/host/electron/mainHostService";
import { IHostService } from "src/platform/host/common/hostService";
import { DEFAULT_HTML } from "src/platform/window/common/window";
import { URI } from "src/base/common/files/uri";
import { MainFileChannel } from "src/platform/files/electron/mainFileChannel";
import { UUID } from "src/base/common/utilities/string";
import { IpcServer } from "src/platform/ipc/electron/ipcServer";
import { IRegistrantService } from "src/platform/registrant/common/registrantService";
import { IScreenMonitorService, ScreenMonitorService } from "src/platform/screen/electron/screenMonitorService";
import { IConfigurationService } from "src/platform/configuration/common/configuration";
import { WorkbenchConfiguration } from "src/workbench/services/workbench/configuration.register";
import { toBoolean } from "src/base/common/utilities/type";
import { IProductService } from "src/platform/product/common/productService";
import { MainMenuService } from "src/platform/menu/electron/mainMenuService";
import { IMenuService } from "src/platform/menu/common/menu";
import { MainInspectorService } from "src/platform/inspector/electron/mainInspectorService";
import { IMainInspectorService } from "src/platform/inspector/common/inspector";
import { IS_MAC } from "src/base/common/platform";

/**
 * An interface only for {@link ApplicationInstance}
 */
export interface IApplicationInstance {
    run(): Promise<void>;
}

/**
 * @class The main class of the application. It handles the core business of the 
 * application.
 */
export class ApplicationInstance extends Disposable implements IApplicationInstance {

    // [constructor]

    constructor(
        @IInstantiationService private readonly mainInstantiationService: IInstantiationService,
        @IEnvironmentService private readonly environmentService: IMainEnvironmentService,
        @IMainLifecycleService private readonly lifecycleService: IMainLifecycleService,
        @ILogService private readonly logService: ILogService,
        @IFileService private readonly fileService: IFileService,
        @IMainStatusService private readonly statusService: IMainStatusService,
        @IRegistrantService private readonly registrantService: IRegistrantService,
        @IConfigurationService private readonly configurationService: IConfigurationService,
        @IProductService private readonly productService: IProductService,
    ) {
        super();
        this.registerListeners();
    }

    // [public methods]

    public async run(): Promise<void> {
        this.logService.debug('App', `application starting at '${URI.toString(this.environmentService.appRootPath, true)}'...`);

        // machine ID
        const machineID = this.__getMachineID();
        this.logService.debug('App', `Resolved machine ID (${machineID}).`);

        // application service initialization
        const appInstantiationService = await this.createServices(machineID);

        // create IPC server in the main process
        const ipcServer = this.__register(new IpcServer(this.logService));

        // IPC channel initialization
        this.registerChannels(appInstantiationService, ipcServer);

        // life-cycle-service: READY
        this.lifecycleService.setPhase(LifecyclePhase.Ready);

        // open first window
        const firstWindow = await this.openFirstWindow(appInstantiationService);

        // post work
        await this.afterFirstWindow(appInstantiationService, firstWindow.id);
    }

    // [private methods]

    private registerListeners(): void {
        Event.once(this.lifecycleService.onWillQuit)(() => this.dispose());

        // interrupt unexpected errors so that the error will not go back to `main.ts`
        process.on('uncaughtException', err => ErrorHandler.onUnexpectedError(err));
        process.on('unhandledRejection', reason => ErrorHandler.onUnexpectedError(reason));
        ErrorHandler.setUnexpectedErrorExternalCallback(err => this.__onUnexpectedError(err));

        electron.app.on('open-file', (event, path) => {
            this.logService.debug('App', `open-file: ${path}`);
            // REVIEW
        });

        electron.app.on('new-window-for-tab', () => {
            // REVIEW
            // this.mainWindowService?.open();
        });
    }

    private async createServices(machineID: UUID): Promise<IInstantiationService> {
        this.logService.debug('App', 'constructing application services...');

        // main-window-service
        this.mainInstantiationService.register(IMainWindowService, new ServiceDescriptor(MainWindowService, [machineID]));

        // dialog-service
        this.mainInstantiationService.register(IMainDialogService, new ServiceDescriptor(MainDialogService, []));

        // host-service
        this.mainInstantiationService.register(IHostService, new ServiceDescriptor(MainHostService, []));

        // screen-monitor-service
        this.mainInstantiationService.register(IScreenMonitorService, new ServiceDescriptor(ScreenMonitorService, []));

        // menu-service
        if (IS_MAC) {
            const mainMenuService = this.mainInstantiationService.createInstance(MainMenuService);
            this.mainInstantiationService.register(IMenuService, mainMenuService); 
        }

        // main-inspector-service
        this.mainInstantiationService.register(IMainInspectorService, new ServiceDescriptor(MainInspectorService,[]));

        this.logService.debug('App', 'Application services constructed.');
        return this.mainInstantiationService;
    }

    private registerChannels(provider: IServiceProvider, server: Readonly<IpcServer>): void {
        this.logService.debug('App', 'Registering IPC channels...');

        // file-service-channel
        const diskFileChannel = new MainFileChannel(this.logService, this.fileService, this.registrantService);
        server.registerChannel(IpcChannel.DiskFile, diskFileChannel);

        // logger-service-channel
        const loggerService = provider.getService(ILoggerService);
        const loggerChannel = new MainLoggerChannel(loggerService);
        server.registerChannel(IpcChannel.Logger, loggerChannel);

        // host-service-channel
        const hostService = provider.getOrCreateService(IHostService);
        const hostChannel = ProxyChannel.wrapService(hostService);
        server.registerChannel(IpcChannel.Host, hostChannel);

        // dialog-service-channel
        const dialogService = provider.getService(IMainDialogService);
        const dialogChannel = ProxyChannel.wrapService(dialogService);
        server.registerChannel(IpcChannel.Dialog, dialogChannel);

        // ai-service-channel


        this.logService.debug('App', 'IPC channels registered successfully.');
    }

    private async openFirstWindow(provider: IServiceProvider): Promise<IWindowInstance> {
        this.logService.debug('App', 'Opening the first window...');
        const mainWindowService = provider.getOrCreateService(IMainWindowService);

        const rawRecentPath = this.statusService.get<string[]>(StatusKey.OpenRecent, []);
        const recentPath = Array.isArray(rawRecentPath) ? rawRecentPath : [];

        // retrieve last saved opened window status
        const uriToOpen: URI[] = recentPath.map(path => URI.fromFile(path));

        const shouldRestore = this.configurationService.get<boolean>(WorkbenchConfiguration.RestorePrevious);
        if (shouldRestore) {
            const lastOpened = this.statusService.get<string>(StatusKey.LastOpenedWorkspace);
            if (lastOpened) {
                uriToOpen.push(URI.parse(lastOpened));
            }
        }

        // open the first window
        const window: IWindowInstance = await mainWindowService.open({
            applicationName: this.productService.profile.applicationName,
            CLIArgv: this.environmentService.CLIArguments,
            loadFile: DEFAULT_HTML,
            uriToOpen: uriToOpen,
            displayOptions: {
                frameless: true,
            },
        });

        return window;
    }

<<<<<<< HEAD
    private async afterFirstWindow(provider: IServiceProvider, firstWindowID: number): Promise<void> {
        
=======
    private afterFirstWindow(provider: IServiceProvider, firstWindowID: number): void {
>>>>>>> a493f290
        // inspector mode
        if (toBoolean(this.environmentService.CLIArguments.inspector)) {
            const mainWindowService = provider.getOrCreateService(IMainWindowService);
            await mainWindowService.openInspector(firstWindowID);
        }
    }

    // [private helper methods]

    private __getMachineID(): UUID {
        let id = this.statusService.get<string>(StatusKey.MachineIdKey);
        if (!id) {
            id = getUUID();
            this.statusService.set(StatusKey.MachineIdKey, id).unwrap();
        }
        return id;
    }

    private __onUnexpectedError(error: any): void {
        this.logService.error('App', `Uncaught exception occurred.`, error);
    }
}<|MERGE_RESOLUTION|>--- conflicted
+++ resolved
@@ -204,12 +204,8 @@
         return window;
     }
 
-<<<<<<< HEAD
     private async afterFirstWindow(provider: IServiceProvider, firstWindowID: number): Promise<void> {
         
-=======
-    private afterFirstWindow(provider: IServiceProvider, firstWindowID: number): void {
->>>>>>> a493f290
         // inspector mode
         if (toBoolean(this.environmentService.CLIArguments.inspector)) {
             const mainWindowService = provider.getOrCreateService(IMainWindowService);
