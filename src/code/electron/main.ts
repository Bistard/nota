--- conflicted
+++ resolved
@@ -29,13 +29,9 @@
 import { ConfigurationRegistrant } from 'src/platform/configuration/common/configurationRegistrant';
 import { ReviverRegistrant } from 'src/platform/ipc/common/revive';
 import { panic } from "src/base/common/utilities/panic";
-<<<<<<< HEAD
 import { IS_WINDOWS } from 'src/base/common/platform';
-import { unlinkSync } from 'fs';
-=======
 import { DiagnosticsService } from 'src/platform/diagnostics/electron/diagnosticsService';
 import { IDiagnosticsService } from 'src/platform/diagnostics/common/diagnostics';
->>>>>>> 688cb46e
 
 interface IMainProcess {
     start(argv: ICLIArguments): Promise<void>;
@@ -251,13 +247,8 @@
         registrant.init(service);
     }
 
-<<<<<<< HEAD
     private async resolveSingleApplication(retry: boolean): Promise<void> {
-        this.logService.trace('MainProcess', 'Resolving application by listening to pipe...', { pipe: this.environmentService.mainIpcHandle });
-=======
-    private async resolveSingleApplication(): Promise<void> {
         this.logService.debug('MainProcess', `Resolving application by listening to pipe (${this.environmentService.mainIpcHandle})...`);
->>>>>>> 688cb46e
 
         try {
             /**
