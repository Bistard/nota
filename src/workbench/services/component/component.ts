import { FastElement } from "src/base/browser/basic/fastElement";
import { DomUtility, EventType, Orientation, addDisposableListener } from "src/base/browser/basic/dom";
import { Emitter, Priority, Register } from "src/base/common/event";
import { Dimension, IDimension } from "src/base/common/utilities/size";
import { IComponentService } from "src/workbench/services/component/componentService";
import { Themable } from "src/workbench/services/theme/theme";
import { FocusTracker } from "src/base/browser/basic/focusTracker";
import { IThemeService } from "src/workbench/services/theme/themeService";
<<<<<<< HEAD
import { assert, panic } from "src/base/common/utilities/panic";
import { ISplitView, ISplitViewOpts, SplitView } from "src/base/browser/secondary/splitView/splitView";
import { ISashOpts } from "src/base/browser/basic/sash/sash";
=======
import { panic } from "src/base/common/utilities/panic";
import { IColorTheme } from "src/workbench/services/theme/colorTheme";
>>>>>>> e0236d2b

export interface ICreatable {
    create(): void;
    registerListeners(): void;
}

export interface IAssembleComponentOpts {
    component: IComponent;
    minSize: number;
    maxSize: number;
    initSize: number;
    priority: Priority;

    sashConfiguration?: Pick<ISashOpts, 'enable' | 'range' | 'size' | 'visible'>;
}

/**
 * An interface only for {@link Component}.
 */
export interface IComponent extends ICreatable {

    /**
     * @description Returns the string id of the component.
     */
    readonly id: string;

    /** Fires when the component is focused or blurred (true represents focused). */
    readonly onDidFocusChange: Register<boolean>;

    /** Fires when the component visibility is changed. */
    readonly onDidVisibilityChange: Register<boolean>;

    /** Fires when the component is layouting. */
    readonly onDidLayout: Register<IDimension>;

    /** The parent {@link IComponent} of the current component. */
    readonly parentComponent: IComponent | undefined;

    /** The parent {@link HTMLElement} of the current component. */
    readonly parent: HTMLElement | undefined;

    /** The DOM element of the current component. */
    readonly element: FastElement<HTMLElement>;

    /**
     * @description Renders the component itself.
     * @param parentComponent If provided, the component will be registered 
     *                        under this component. If no parentElement is 
     *                        provided, the component will be rendered under 
     *                        this parent component.
     * @note If both not provided, either renders under the constructor provided 
     * element, or `document.body`.
     */
    create(parentComponent?: IComponent): void;

    /**
     * @description Layout the component to the given dimension.
     * @param width The width of dimension.
     * @param height The height of dimension.
     * @note If no dimensions is provided, the component will try to be filled
     * with the parent HTMLElement. If any dimensions is provided, the component
     * will layout the missing one either with the previous value or just zero.
     */
    layout(width?: number, height?: number): void;

    /**
     * @description Registers any listeners in the component.
     */
    registerListeners(): void;

    /**
     * @description Register a child {@link IComponent} into the current Component.
     * @param override If sets to true, it will override the existed one which 
     *                 has the same component id. Defaults to false.
     * 
     * @warn Throws an error if the component has already been registered and
     *       override sets to false.
     */
    registerComponent(component: IComponent, override?: boolean): void;

    /**
     * @description Determines if the component with the given id has been 
     * registered in the current component.
     * @param id The id of the component.
     * 
     * @returns If the component founded.
     */
    hasComponent(id: string): boolean;

    /**
     * @description Returns the sub component by id.
     * @param id The string ID of the component.
     * @returns The required Component.
     * @warn If no such component exists, an error throws.
     */
    getComponent<T extends IComponent>(id: string): T | undefined;

    /**
     * @description Unregister the component with the given id.
     * @param id The id of the component.
     * @note The corresponding component will not be disposed automatically.
     */
    unregisterComponent(id: string): void;

    /**
     * @description Returns all the registered components that as the direct
     * children of the current component.
     */
    getDirectComponents(): [string, IComponent][];

    /**
     * @description Sets the visibility of the current component.
     * @param value to visible or invisible.
     */
    setVisible(value: boolean): void;

    /**
     * @description Sets if to focus the current component.
     * @param value To focus or blur.
     */
    setFocusable(value: boolean): void;

    /**
     * @description Checks if the component has created.
     */
    created(): boolean;

    /**
     * @description Disposes the current component and all its children 
     * components.
     */
    dispose(): void;
}

/**
 * @class An abstract base class for UI components, providing structure and 
 * common functionality.
 * 
 * @note It encapsulates element creation, layout management, focus tracking, 
 * and component registration. Subclasses should implement the abstract methods:
 *      1. `_createContent()` for content creation and
 *      2. `_registerListeners()` for event listener registration.
 * 
 * @note The class also offers methods for component lifecycle management, 
 * visibility control, and layout adjustments.
 * 
 * @note A component is disposable, once it get disposed, all its children will
 * also be disposed. The component cannot be disposed / create() / 
 * registerListener() twice.
 */
export abstract class Component extends Themable implements IComponent {

    // [field]

    private _parentComponent?: IComponent;
    private _parentElement?: HTMLElement;

    private readonly _element: FastElement<HTMLElement>;
    private readonly _children: Map<string, IComponent>;
    private _dimension?: Dimension;

    private readonly _focusTracker: FocusTracker;

    private _created: boolean;
    private _registered: boolean;
    
    private _splitView: ISplitView | undefined;

    // [event]

    public readonly onDidFocusChange: Register<boolean>;

    private readonly _onDidVisibilityChange = this.__register(new Emitter<boolean>());
    public readonly onDidVisibilityChange = this._onDidVisibilityChange.registerListener;

    private readonly _onDidLayout = this.__register(new Emitter<IDimension>());
    public readonly onDidLayout = this._onDidLayout.registerListener;

    // [constructor]

    /**
     * @param id The id for the Component.
     * @param parentElement If provided, parentElement will replace the 
     * HTMLElement from the provided parentComponent when creating. Otherwise 
     * defaults to `document.body`.
     */
    constructor(
        id: string,
        parentElement: HTMLElement | null,
        themeService: IThemeService,
        componentService: IComponentService,
    ) {
        super(themeService);

        this._created = false;
        this._registered = false;
        this._children = new Map();

        this._element = new FastElement(document.createElement('div'));
        this._element.setID(id);

        this._focusTracker = this.__register(new FocusTracker(this._element.element, false));
        this.onDidFocusChange = this._focusTracker.onDidFocusChange;

        if (parentElement) {
            this._parentElement = parentElement;
        }
        componentService.register(this);
    }

    // [getter]

    get parentComponent() { return this._parentComponent; }

    get parent() { return this._parentElement; }

    get element() { return this._element; }

    get dimension() { return this._dimension; }

    // [abstract method]

    /**
     * @description if needed, this function will be called inside the function
     * '_createContainer()' to create the actual content of the component.
     * 
     * subclasses should override this function.
     */
    protected abstract _createContent(): void;

    /**
     * @description to register listeners for the component and its content.
     * 
     * subclasses should override this function.
     */
    protected abstract _registerListeners(): void;

    // [protected override method]

    protected override __onThemeChange(newTheme: IColorTheme): void {
        if (this._created) {
            super.__onThemeChange(newTheme);
        }
    }

    protected override __updateStyles(): void { /** noop */ }

    // [public method]

    get id(): string {
        return this._element.getID();
    }

    public create(parentComponent?: IComponent): void {
        if (this._created || this.isDisposed()) {
            return;
        }

        if (parentComponent) {
            this._parentComponent = parentComponent;
            parentComponent.registerComponent(this);
        }

        // actual rendering
        this._parentElement = parentComponent?.element.element ?? this._parentElement ?? document.body;
        this._parentElement.appendChild(this._element.element);

        // rendering the content
        this._createContent();
        this._created = true;
    }

    public layout(width?: number, height?: number): void {
        if (!this._parentElement) {
            return;
        }

        // If no dimensions provided, we default to layout to fit to parent.
        if (typeof width === 'undefined' && typeof height === 'undefined') {
            this._dimension = DomUtility.Positions.getClientDimension(this._parentElement);
            this._element.setWidth(this._dimension.width);
            this._element.setHeight(this._dimension.height);
        }

        // If any dimensions is provided, we force to follow it.
        else {
            this._dimension = this._dimension
                ? this._dimension.clone(width, height)
                : new Dimension(width ?? 0, height ?? 0)
            ;
            this._element.setWidth(this._dimension.width);
            this._element.setHeight(this._dimension.height);
        }

        this._onDidLayout.fire(this._dimension);
    }

    public registerListeners(): void {
        if (this.isDisposed() || this._registered || !this._created) {
            return;
        }

        this._registerListeners();
        this._registered = true;
    }

    public registerComponent(component: IComponent, override: boolean = false): void {
        const id = component.id;
        const registered = this._children.has(id);

        if (registered) {
            if (!override) {
                panic('component has been already registered');
            }
            const deprecated = this._children.get(id)!;
            deprecated.dispose();
        }

        this._children.set(id, component);
        this.__register(component);
    }

    public created(): boolean {
        return this._created;
    }

    public setVisible(value: boolean): void {

        if (value === true) {
            this._element.setVisibility('visible');
        } else {
            this._element.setVisibility('hidden');
        }

        this._onDidVisibilityChange.fire(value);
    }

    public setFocusable(value: boolean): void {
        this._focusTracker.setFocusable(value);
    }

    public hasComponent(id: string): boolean {
        return this._children.has(id);
    }

    public getComponent<T extends IComponent>(id: string): T | undefined {
        const component = this._children.get(id);
        if (!component) {
            return undefined;
        }
        return <T>component;
    }

    public unregisterComponent(id: string): void {
        this._children.delete(id);
    }

    public getDirectComponents(): [string, IComponent][] {
        const result: [string, IComponent][] = [];
        for (const entry of this._children) {
            result.push(entry);
        }
        return result;
    }

    public override dispose(): void {
        super.dispose();
        for (const [id, child] of this._children) {
            child.dispose();
        }
    }

    public assembleComponents(orientation: Orientation, options: IAssembleComponentOpts[]): void {
        if (this._splitView) {
            panic("Cannot apply the function `` twice. ");
        }
    
        const splitViewOpt: Required<ISplitViewOpts> = {
            orientation,
            viewOpts: [],
        };
    
        for (const config of options) {
            const { component, minSize, maxSize, initSize, priority } = config;
            component.create(this);
            component.registerListeners();
    
            splitViewOpt.viewOpts.push({
                element: component.element.element,
                minimumSize: minSize,
                maximumSize: maxSize,
                initSize,
                priority,
            });
        }
    
        // construct the split-view
        this._splitView = this.__register(new SplitView(this.element.element, splitViewOpt));
    
        // apply sash configuration if any
        for (let i = 0; i < this._splitView.size - 1; i++) {
            const option = options[i]!;

            const sashOpts = option.sashConfiguration;
            if (!sashOpts) {
                continue;
            }
            
            const sash = assert(this._splitView.getSashAt(i));
            sash.enable  = sashOpts.enable ?? sash.enable;
            sash.visible = sashOpts.visible ?? sash.visible;
            sash.size    = sashOpts.size ?? sash.size;
            sash.range   = sashOpts.range ?? sash.range;
        }
    
        // register listeners
        this.__register(addDisposableListener(window, EventType.resize, () => {
            this.layout();
            const _dimension = assert(this.dimension);
            this._splitView?.layout(_dimension.width, _dimension.height);
        }));
    }
}<|MERGE_RESOLUTION|>--- conflicted
+++ resolved
@@ -6,14 +6,10 @@
 import { Themable } from "src/workbench/services/theme/theme";
 import { FocusTracker } from "src/base/browser/basic/focusTracker";
 import { IThemeService } from "src/workbench/services/theme/themeService";
-<<<<<<< HEAD
 import { assert, panic } from "src/base/common/utilities/panic";
 import { ISplitView, ISplitViewOpts, SplitView } from "src/base/browser/secondary/splitView/splitView";
 import { ISashOpts } from "src/base/browser/basic/sash/sash";
-=======
-import { panic } from "src/base/common/utilities/panic";
 import { IColorTheme } from "src/workbench/services/theme/colorTheme";
->>>>>>> e0236d2b
 
 export interface ICreatable {
     create(): void;
