--- conflicted
+++ resolved
@@ -14,16 +14,7 @@
 
     // [navigationView]
     
-<<<<<<< HEAD
-    DefaultNavigationView = 'navigationView.defaultView',
-    ExplorerViewMode = 'navigationView.explorer.mode',
-    ExplorerViewInclude = 'navigationView.explorer.include',
-    ExplorerViewExclude = 'navigationView.explorer.exclude',
-    ExplorerFileSortType = 'navigationView.explorer.fileSortType',
-    ExplorerFileSortOrder = 'navigationView.explorer.fileSortOrder',
-    ExplorerConfirmDragAndDrop = 'navigationView.explorer.confirmDragAndDrop',
-=======
-    DefaultSideView             = 'sideView.defaultView',
+    DefaultNavigationView       = 'navigationView.defaultView',
     ExplorerViewMode            = 'sideView.explorer.mode',
     ExplorerViewInclude         = 'sideView.explorer.include',
     ExplorerViewExclude         = 'sideView.explorer.exclude',
@@ -31,7 +22,6 @@
     ExplorerFileSortOrder       = 'sideView.explorer.fileSortOrder',
     ExplorerConfirmDragAndDrop  = 'sideView.explorer.confirmDragAndDrop',
     ExplorerIncrementFileNaming = 'sideView.explorer.incrementFileNaming',
->>>>>>> 688cb46e
 }
 
 /**
