import { IListDragAndDropProvider } from "src/base/browser/secondary/listWidget/listWidgetDragAndDrop";
import { URI } from "src/base/common/files/uri";
import { FuzzyScore } from "src/base/common/fuzzy";
import { Arrays } from "src/base/common/utilities/array";
import { Scheduler, delayFor } from "src/base/common/utilities/async";
import { Mutable } from "src/base/common/utilities/type";
import { FileItem } from "src/workbench/services/fileTree/fileItem";
import { IFileTree } from "src/workbench/services/fileTree/fileTree";
import { IFileService } from "src/platform/files/common/fileService";
import { ILogService } from "src/base/common/logger";
import { err, ok } from "src/base/common/result";
import { FileOperationErrorType } from "src/base/common/files/file";
import { Time } from "src/base/common/date";
import { IExplorerTreeService } from "src/workbench/services/explorerTree/treeService";
<<<<<<< HEAD
import { Disposable, IDisposable, toDisposable } from "src/base/common/dispose";
=======
import { INotificationService } from "../notification/notificationService";
>>>>>>> 44fae9f6

/**
 * @class A type of {@link IListDragAndDropProvider} to support drag and drop
 * for {@link FileTree}.
 */
export class FileItemDragAndDropProvider implements IListDragAndDropProvider<FileItem> {

    // [field]

    private readonly _tree!: IFileTree<FileItem, FuzzyScore>;

    private static readonly EXPAND_DELAY = Time.ms(500);
    private readonly _delayExpand: Scheduler<{ item: FileItem, index: number; }>;
    /**
     * When dragging over an item, this array is a temporary place to store the 
     * hoving subtree items. Used for unselecting them when the drag is over.
     */
    private _dragSelections: FileItem[] = [];

    // [constructor]

    constructor(
        @ILogService private readonly logService: ILogService,
        @IFileService private readonly fileService: IFileService,
        @IExplorerTreeService private readonly explorerTreeService: IExplorerTreeService,
        @INotificationService private readonly notificationService: INotificationService,
    ) {
<<<<<<< HEAD
=======
        this.notificationService = notificationService; 
>>>>>>> 44fae9f6
        this._delayExpand = new Scheduler(FileItemDragAndDropProvider.EXPAND_DELAY, async event => {
            const { item } = event[0]!;
            await this._tree.expand(item);
            
            /**
             * @hack A brief pause to ensure the rendering triggered by the 
             * `expand` operation has fully completed.
             */
            await delayFor(Time.ms(10), () => this._tree.setHover(item, true));
        });
    }

    // [public methods]

    public getDragData(item: FileItem): string | null {
        return URI.toString(item.uri);
    }

    public getDragTag(items: FileItem[]): string {
        if (items.length === 1) {
            return items[0]!.name;
        }
        return String(`${items.length} selections`);
    }

    public onDragStart(event: DragEvent): void {
        
    }

    public onDragEnter(event: DragEvent, currentDragItems: FileItem[], targetOver?: FileItem, targetIndex?: number): void {
        const isDroppable = this.__isDroppable(currentDragItems, targetOver);

        if (isDroppable) {
            this.__checkIfDropOnEntireTree(targetOver);
        }

        if (!targetOver || targetIndex === undefined) {
            return;
        }

        // the target is not collapsible (file)
        if (!this._tree.isCollapsible(targetOver)) {
            this._delayExpand.cancel(true);

            if (targetOver.parent && !targetOver.parent.isRoot() && isDroppable) {
                this._tree.setHover(targetOver.parent, true);
            }

            return;
        }

        // the target is collapsed thus it requies a delay of expanding
        if (this._tree.isCollapsed(targetOver) && isDroppable) {
            this._tree.setHover(targetOver, false);
            this._delayExpand.schedule({ item: targetOver, index: targetIndex }, true);
            return;
        }

        // the target is already expanded
        this._delayExpand.cancel(true);
        if (isDroppable) {
            this._tree.setHover(targetOver, true);
        }
    }

    public onDragLeave(event: DragEvent, currentDragItems: FileItem[], targetOver?: FileItem, targetIndex?: number): void {

        /**
         * Since the leaving target is not the tree. That means the user is 
         * dragging from outside.
         */
        if (event.target !== this._tree.DOMElement) {
            return;
        }

        if (!targetOver || targetIndex === undefined) {
            this._delayExpand.cancel(true);
            return;
        }
    }

    public onDragOver(event: DragEvent, currentDragItems: FileItem[], targetOver?: FileItem | undefined, targetIndex?: number | undefined): boolean {
        if (!targetOver || targetIndex === undefined) {
            this._delayExpand.cancel(true);
        }
        return true;
    }

    public async onDragDrop(event: DragEvent, currentDragItems: FileItem[], targetOver?: FileItem | undefined, targetIndex?: number | undefined): Promise<void> {
        if (!targetOver) {
            targetOver = this.explorerTreeService.rootItem!;
        }

        if (targetOver.isFile()) {
            targetOver = targetOver.parent!;
        }

        // TODO: var can be removed at TS 5.4 which has better TCFA
        const target = targetOver;
        const isDroppable = this.__isDroppable(currentDragItems, target);
        if (!isDroppable) {
            return;
        }

        // expand folder immediately when drops
        this._delayExpand.cancel(true);
        if (!target.isRoot()) {
            await this._tree.expand(target);
        }

        /**
         * Iterate every selecting items and try to move to the destination. If 
         * any existing files or folders found at the destination, a window will 
         * pop up and ask for user permission if to overwrite.
         */
        for (const dragItem of currentDragItems) {
            console.log("loop", dragItem.id);
            const destination = URI.join(targetOver.uri, dragItem.name);
            await this.fileService.moveTo(dragItem.uri, destination)
                .map(() => {})
                .orElse(async (error) => {
                    if (error.code === FileOperationErrorType.FILE_EXISTS) {
                        this.logService.warn('target already exists at', URI.toString(destination));
                        const shouldOverwrite = await this.notificationService.confirm(
                            'Overwrite Warning',
                            `An item named ${dragItem.name} already exists in this location. Do you want to replace it with the one you're moving?`
                        );
                        if (shouldOverwrite) {
                            // Use moveTo with overwrite set to true to overwrite the file
                            await this.fileService.moveTo(dragItem.uri, destination, true)
                                .then(() => ok(), (moveError) => err(moveError)); // Handle the result of moveTo
                            return;
                        } else {
                            throw new Error('Overwrite cancelled by user');
                        }
                    }
                    throw error;
                })
                .unwrap();
        }
        
        this.__removeDragSelections();
    }

    public onDragEnd(event: DragEvent): void {
        this._delayExpand.cancel(true);
        this._dragFeedbackDisposable.dispose();
        this.__removeDragSelections();
    }

    // [public helper methods]

    public bindWithTree(tree: IFileTree<FileItem, FuzzyScore>): void {
        (<Mutable<typeof tree>>this._tree) = tree;
    }

    // [private helper methods]

    private __removeDragSelections(): void {
        if (this._dragSelections.length === 0) {
            return;
        }

        const currSelections = this._tree.getSelections();
        const updatedSelections = Arrays.relativeComplement(this._dragSelections, currSelections);

        this._tree.setSelections(updatedSelections);
        this._dragSelections = [];
    }

    private __isDroppable(currentDragItems: FileItem[], targetOver?: FileItem): boolean {

        // dropping on no targets, meanning we are dropping at the parent.
        if (!targetOver) {
            targetOver = this.explorerTreeService.rootItem!;
        }

        /**
         * Since we are dropping to a file, it can be treated as essentially 
         * dropping at its parent directory.
         */
        if (targetOver.isFile()) {
            return this.__isDroppable(currentDragItems, targetOver.parent ?? undefined);
        }

        const targetDir = targetOver;

        // TODO: ctrl + win can drop at the parent
        // TODO: alt + mac can drop at the parent

        /**
         * Either following case cannot perform drop operation if one of the 
         * selecting item is:
         *  - dropping to itself.
         *  - dropping to its direct parent.
         *  - dropping to its child folder.
         */
        const anyCannotDrop = currentDragItems.some(dragItem => {
            const destination = URI.join(targetDir.uri, dragItem.name);
            return dragItem === targetDir
                || URI.equals(dragItem.uri, destination)
                || URI.isParentOf(targetDir.uri, dragItem.uri)
            ;
        });

        return !anyCannotDrop;
    }

    
    /**
     * @description Special handling: drop entire tree animation
     */
    private _dragFeedbackDisposable: IDisposable = Disposable.NONE;
    private __checkIfDropOnEntireTree(targetOver?: FileItem): boolean {
        this._dragFeedbackDisposable.dispose();

        const dropAtEmpty = !targetOver;
        const dropAtRootDirectChild = targetOver && targetOver.parent?.isRoot();
        const ensureTargetIsNotDir = targetOver && !this._tree.isCollapsible(targetOver);

        if (dropAtEmpty || (dropAtRootDirectChild && ensureTargetIsNotDir)) {
            this._tree.DOMElement.classList.add('on-drop-target');
            this._dragFeedbackDisposable = toDisposable(() => {
                this._tree.DOMElement.classList.remove('on-drop-target');
            });
            return true;
        }

        return false;   
    }
}<|MERGE_RESOLUTION|>--- conflicted
+++ resolved
@@ -12,11 +12,8 @@
 import { FileOperationErrorType } from "src/base/common/files/file";
 import { Time } from "src/base/common/date";
 import { IExplorerTreeService } from "src/workbench/services/explorerTree/treeService";
-<<<<<<< HEAD
 import { Disposable, IDisposable, toDisposable } from "src/base/common/dispose";
-=======
-import { INotificationService } from "../notification/notificationService";
->>>>>>> 44fae9f6
+import { INotificationService } from "src/workbench/services/notification/notificationService";
 
 /**
  * @class A type of {@link IListDragAndDropProvider} to support drag and drop
@@ -44,10 +41,6 @@
         @IExplorerTreeService private readonly explorerTreeService: IExplorerTreeService,
         @INotificationService private readonly notificationService: INotificationService,
     ) {
-<<<<<<< HEAD
-=======
-        this.notificationService = notificationService; 
->>>>>>> 44fae9f6
         this._delayExpand = new Scheduler(FileItemDragAndDropProvider.EXPAND_DELAY, async event => {
             const { item } = event[0]!;
             await this._tree.expand(item);
