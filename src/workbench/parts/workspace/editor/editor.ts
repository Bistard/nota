--- conflicted
+++ resolved
@@ -16,15 +16,10 @@
 import { EditorType } from 'src/editor/common/viewModel';
 import { getBuiltInExtension } from 'src/editor/common/extension/builtInExtension';
 import { INavigationViewService } from 'src/workbench/parts/navigationPanel/navigationView/navigationView';
-<<<<<<< HEAD
-import { panic } from 'src/base/common/utilities/panic';
+import { assert, panic } from 'src/base/common/utilities/panic';
 import { Emitter } from 'src/base/common/event';
 import { IOutlineService } from 'src/workbench/services/outline/outlineService';
-=======
-import { assert, panic } from 'src/base/common/utilities/panic';
-import { Emitter } from 'src/base/common/event';
 import { Throttler } from 'src/base/common/utilities/async';
->>>>>>> 854e3261
 
 export class Editor extends Component implements IEditorService {
 
@@ -45,11 +40,6 @@
     private readonly _onDidOpen = this.__register(new Emitter<URI>());
     public readonly onDidOpen = this._onDidOpen.registerListener;
 
-    // [event]
-
-    private readonly _onDidOpen = this.__register(new Emitter<URI>());
-    public readonly onDidOpen = this._onDidOpen.registerListener;
-
     // [constructor]
 
     constructor(
@@ -64,11 +54,8 @@
     ) {
         super('editor', null, themeService, componentService, logService);
         this._editorWidget = null;
-<<<<<<< HEAD
-=======
         this._pendingRequest = new Throttler();
 
->>>>>>> 854e3261
         this.logService.trace('EditorService', 'Constructed.');
     }
 
@@ -80,9 +67,6 @@
 
     // [public methods]
 
-<<<<<<< HEAD
-    public async openSource(source: URI | string): Promise<void> {
-=======
     public override dispose(): void {
         super.dispose();
     }
@@ -90,16 +74,9 @@
     public async openSource(source: URI | string): Promise<void> {
         const uri = URI.isURI(source) ? source : URI.fromFile(source);
 
->>>>>>> 854e3261
         if (!this._editorWidget) {
             panic(`[Editor] Cannot open at "${URI.toString(uri)}". Reason: service currently is not created.`);
         }
-<<<<<<< HEAD
-        const uri = URI.isURI(source) ? source : URI.fromFile(source);
-        
-        await this._editorWidget.open(uri);
-        this._onDidOpen.fire(uri);
-=======
 
         // queue a request
         await this._pendingRequest.queue(async () => {
@@ -113,16 +90,11 @@
             this._onDidOpen.fire(uri);
             return uri;
         });
->>>>>>> 854e3261
     }
 
     // [override protected methods]
 
     protected override async _createContent(): Promise<void> {
-<<<<<<< HEAD
-=======
-        await this.lifecycleService.when(LifecyclePhase.Ready);
->>>>>>> 854e3261
         const options = <IEditorWidgetOptions>deepCopy(this.configurationService.get('editor', {}));
 
         // building options
