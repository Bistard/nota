--- conflicted
+++ resolved
@@ -48,15 +48,10 @@
     }
 
     protected override _registerListeners(): void {
-<<<<<<< HEAD
         if (OPERATING_SYSTEM === Platform.Windows) {
-            this.titleBarComponent.registerListeners();
+            this.titleBar.registerListeners();
         }
-        this.editorComponent.registerListeners();
-=======
-        this.titleBar.registerListeners();
         this.editor.registerListeners();
->>>>>>> f72f4634
     }
 
     // [public method]
