--- conflicted
+++ resolved
@@ -3,11 +3,7 @@
 
 import * as assert from 'assert';
 import { LinkedList } from 'src/base/common/structures/linkedList';
-<<<<<<< HEAD
-import { AlphabetInString, AlphabetInStringCap, AlphabetInStringLow, AnyOf, AreEqual, CompareFn, ConcatArray, Constructor, DeepMutable, DeepReadonly, Dictionary, DightInString, IsArray, IsBoolean, IsNull, IsNumber, IsObject, IsString, IsTruthy, MapTypes, Mutable, Negate, NestedArray, NonUndefined, nullToUndefined, NumberDictionary, Pair, Pop, Promisify, Push, Single, SplitString, StringDictionary, Triple, ifOrDefault, isBoolean, isEmptyObject, isIterable, isNonNullable, isNullable, isNumber, isObject, isPrimitive, isPromise, checkTrue, checkFalse, IsAny, IsNever, Or, NonEmptyArray, Reference } from 'src/base/common/utilities/type';
-=======
 import { AlphabetInString, AlphabetInStringCap, AlphabetInStringLow, AnyOf, AreEqual, Comparator, ConcatArray, Constructor, DeepMutable, DeepReadonly, Dictionary, DightInString, IsArray, IsBoolean, IsNull, IsNumber, IsObject, IsString, IsTruthy, MapTypes, Mutable, Negate, NestedArray, NonUndefined, nullToUndefined, NumberDictionary, Pair, Pop, Promisify, Push, Single, SplitString, StringDictionary, Triple, ifOrDefault, isBoolean, isEmptyObject, isIterable, isNonNullable, isNullable, isNumber, isObject, isPrimitive, isPromise, checkTrue, checkFalse, IsAny, IsNever, Or, NonEmptyArray, AtMostNArray, Falsy, NonFalsy, ArrayType, Flatten, AtLeastNArray, isTruthy, isFalsy } from 'src/base/common/utilities/type';
->>>>>>> 688cb46e
 
 suite('type-test', () => {
 
@@ -591,25 +587,4 @@
         const promisified: Promisified = { a: () => Promise.resolve(1) };
         // no counter example as assigning another value would be a compile error
     });
-
-    test('Reference type', () => {
-        interface IUser {
-            name: string;
-            age: number;
-        }
-        
-        const user: IUser = { name: "Alice", age: 30 };
-        const userRef: Reference<IUser> = { ref: user };
-        
-        /**
-         * This allows us to pass userRef around and modify the original user 
-         * object through this reference.
-         */
-        function updateUserAge(userRef: Reference<IUser>, newAge: number) {
-            userRef.ref.age = newAge;
-        }
-        
-        updateUserAge(userRef, 35);
-        assert.strictEqual(user.age, 35);
-    });
 });