import * as assert from 'assert';
import { before } from 'mocha';
import { INSTANT_TIME } from 'src/base/common/date';
import { Schemas, URI } from 'src/base/common/files/uri';
import { LogLevel, parseToLogLevel } from 'src/base/common/logger';
import { delayFor } from 'src/base/common/utilities/async';
import { FileService, IFileService } from 'src/platform/files/common/fileService';
import { InMemoryFileSystemProvider } from 'src/platform/files/common/inMemoryFileSystemProvider';
import { IInstantiationService, InstantiationService } from 'src/platform/instantiation/common/instantiation';
import { IpcChannel } from 'src/platform/ipc/common/channel';
import { IpcServer } from 'src/platform/ipc/electron/ipcServer';
import { ILoggerService } from 'src/platform/logger/common/abstractLoggerService';
import { FileLoggerService } from 'src/platform/logger/common/fileLoggerService';
import { BrowserLoggerChannel, MainLoggerChannel } from 'src/platform/logger/common/loggerChannel';
import { NullLogger, TestIPC } from 'test/utils/testService';

suite('LoggerService', () => {

    function splitLogString(log: string): string[] {
        const parts: string[] = [];
        let temp = "";

        for (let i = 0; i < log.length; i++) {
            if (log[i] === '[') {
                i++;  // Skip the '[' character
                while (log[i] !== ']') {
                    temp += log[i];
                    i++;
                }
                parts.push(temp);
                temp = "";
            }
        }

        // Get the message part after the last ']' 
        const lastBracketPosition = log.lastIndexOf(']');
        if (lastBracketPosition !== -1 && lastBracketPosition < log.length - 1) {
            const customMessage = log.slice(lastBracketPosition + 1).trim();
            if (customMessage.length > 0) {
                parts.push(customMessage);
            }
        }

        return parts;
    }

    function createAssertLogMessage(fileService: IFileService, uri: URI, loggerLogLevel: LogLevel) {

        return async (actualLogLevel: LogLevel, actualReporter: string, message: string): Promise<void> => {
            const raw = ((await fileService.readFile(uri).unwrap())).toString();
            const line = raw.split('\n').slice(-2, -1)[0]!; // retrieve the last line

            const splited = splitLogString(line);
            splited.splice(1, 1); // remove timestamp


            const [contentLevel, loggerName, reporter, contentMessage] = splited;
            assert.strictEqual(loggerName, URI.basename(uri));
            assert.strictEqual(actualReporter, reporter);
            assert.strictEqual(parseToLogLevel(contentLevel?.trim()), actualLogLevel);
            assert.strictEqual(contentMessage, message);
        };
    }

    suite('FileLoggerService', async function () {

        let instantiationService: IInstantiationService;
        let fileService: IFileService;
        let loggerService: FileLoggerService;
        let assertLastLineLogMessage: (actualLogLevel: LogLevel, reporter: string, message: string) => Promise<void>;

        before(async () => {
            instantiationService = new InstantiationService();

            fileService = new FileService(new NullLogger());
            fileService.registerProvider(Schemas.FILE, new InMemoryFileSystemProvider());

            instantiationService.register(IFileService, fileService);

            loggerService = new FileLoggerService(LogLevel.INFO, instantiationService);
            assertLastLineLogMessage = createAssertLogMessage(fileService, URI.fromFile('base/test.log'), LogLevel.INFO);
        });

        test('basics', async () => {
            const logger = loggerService.createLogger(URI.fromFile('base'), { name: 'test.log', description: 'test.log' });
            await logger.waitInitialize();
            assert.ok(await fileService.exist(URI.fromFile('base/test.log')).unwrap());

            await logger.info('info', 'hello');
            await assertLastLineLogMessage(LogLevel.INFO, 'info', 'hello');

            await logger.trace('trace', 'world');
            await assertLastLineLogMessage(LogLevel.INFO, 'info', 'hello');

            await logger.debug('debug', 'world');
            await assertLastLineLogMessage(LogLevel.INFO, 'info', 'hello');

            await logger.warn('warn', 'world');
            await assertLastLineLogMessage(LogLevel.WARN, 'warn', 'world');

            await logger.fatal('fatal', 'again');
            await assertLastLineLogMessage(LogLevel.FATAL, 'fatal', 'again');
        });
    });

    suite('MainLoggerChannel & BrowserLoggerChannel', async () => {

        let instantiationService: IInstantiationService;
        let fileService: IFileService;

        let loggerService: FileLoggerService;
        let browserLoggerService: ILoggerService;
        let assertLastLineLogMessage: (actualLogLevel: LogLevel, reporter: string, message: string) => Promise<void>;

        let server: IpcServer;

        before(async () => {
            instantiationService = new InstantiationService();

            fileService = new FileService(new NullLogger());
            fileService.registerProvider(Schemas.FILE, new InMemoryFileSystemProvider());
            instantiationService.register(IFileService, fileService);
            loggerService = new FileLoggerService(LogLevel.INFO, instantiationService);

            const testServer = new TestIPC.IpcServer();
            server = testServer;
            server.registerChannel(IpcChannel.Logger, new MainLoggerChannel(loggerService));

            const client = testServer.createConnection('client1');
            browserLoggerService = new BrowserLoggerChannel(client.getChannel(IpcChannel.Logger), LogLevel.INFO);

            assertLastLineLogMessage = createAssertLogMessage(fileService, URI.fromFile('base/test.log'), LogLevel.INFO);
        });

        test('basics', async () => {

            // consturct logger from client side
<<<<<<< HEAD
            const browserLogger = browserLoggerService.createLogger(URI.fromFile('base'), { name: 'test.log' });
            await delayFor(INSTANT_TIME);
=======
            const browserLogger = browserLoggerService.createLogger(URI.fromFile('base'), { name: 'test.log', description: 'test.log' });
            await delayFor(0);
>>>>>>> 898798d7
            assert.ok((await fileService.exist(URI.fromFile('base/test.log')).unwrap()));
            const mainLogger = loggerService.getLogger(URI.fromFile('base'));
            assert.ok(mainLogger);

            // log from client side
<<<<<<< HEAD
            browserLogger.info('hello world');
            await delayFor(INSTANT_TIME);
            await assertLastLineLogMessage(LogLevel.INFO, 'hello world');

            // ignore log from client side
            browserLogger.trace('hello world again');
            await delayFor(INSTANT_TIME);
            await assertLastLineLogMessage(LogLevel.INFO, 'hello world');
=======
            browserLogger.info('info', 'hello world');
            await delayFor(0);
            await assertLastLineLogMessage(LogLevel.INFO, 'info', 'hello world');

            // ignore log from client side
            browserLogger.trace('trace', 'hello world again');
            await delayFor(0);
            await assertLastLineLogMessage(LogLevel.INFO, 'info', 'hello world');
>>>>>>> 898798d7
        });
    });
});<|MERGE_RESOLUTION|>--- conflicted
+++ resolved
@@ -135,37 +135,21 @@
         test('basics', async () => {
 
             // consturct logger from client side
-<<<<<<< HEAD
-            const browserLogger = browserLoggerService.createLogger(URI.fromFile('base'), { name: 'test.log' });
+            const browserLogger = browserLoggerService.createLogger(URI.fromFile('base'), { name: 'test.log', description: 'test.log' });
             await delayFor(INSTANT_TIME);
-=======
-            const browserLogger = browserLoggerService.createLogger(URI.fromFile('base'), { name: 'test.log', description: 'test.log' });
-            await delayFor(0);
->>>>>>> 898798d7
             assert.ok((await fileService.exist(URI.fromFile('base/test.log')).unwrap()));
             const mainLogger = loggerService.getLogger(URI.fromFile('base'));
             assert.ok(mainLogger);
 
             // log from client side
-<<<<<<< HEAD
-            browserLogger.info('hello world');
+            browserLogger.info('info', 'hello world');
             await delayFor(INSTANT_TIME);
-            await assertLastLineLogMessage(LogLevel.INFO, 'hello world');
-
-            // ignore log from client side
-            browserLogger.trace('hello world again');
-            await delayFor(INSTANT_TIME);
-            await assertLastLineLogMessage(LogLevel.INFO, 'hello world');
-=======
-            browserLogger.info('info', 'hello world');
-            await delayFor(0);
             await assertLastLineLogMessage(LogLevel.INFO, 'info', 'hello world');
 
             // ignore log from client side
             browserLogger.trace('trace', 'hello world again');
-            await delayFor(0);
+            await delayFor(INSTANT_TIME);
             await assertLastLineLogMessage(LogLevel.INFO, 'info', 'hello world');
->>>>>>> 898798d7
         });
     });
 });