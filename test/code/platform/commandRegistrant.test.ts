--- conflicted
+++ resolved
@@ -47,13 +47,9 @@
         
         const registrantService = new RegistrantService(new NullLogger());
         instantiationService.register(IRegistrantService, registrantService);
-<<<<<<< HEAD
-        commandRegistrant = new CommandRegistrant(new NullLogger());
-=======
         registrantService.registerRegistrant(new ShortcutRegistrant());
 
         commandRegistrant = new CommandRegistrant(new NullLogger(), registrantService);
->>>>>>> 688cb46e
         registrantService.registerRegistrant(commandRegistrant);
 
         const commandService = new CommandService(instantiationService, new NullLogger(), registrantService);
