{
<<<<<<< HEAD
  "name": "nota",
  "version": "0.0.1",
  "description": "an open-sourced markdown editor",
  "main": "./dist/main-bundle.js",
  "type": "commonjs",
  "private": true,
  "_moduleAliases": {
    "eslint-plugin-local": "./scripts/linting/eslint-plugin-local"
  },
  "scripts": {
    "postinstall": "link-module-alias",
    "script": "node ./scripts/script.js"
  },
  "repository": {
    "type": "git",
    "url": "git+https://github.com/Bistard/nota.git"
  },
  "keywords": [
    "nota"
  ],
  "author": "sihanli <lshh1015813038@gmail.com>",
  "license": "MIT",
  "bugs": {
    "url": "https://github.com/Bistard/nota/issues"
  },
  "homepage": "https://github.com/Bistard/nota#readme",
  "devDependencies": {
    "@types/mocha": "^9.0.0",
    "@types/node": "^16.11.56",
    "@types/prismjs": "^1.16.6",
    "@types/requestidlecallback": "^0.3.4",
    "@typescript-eslint/eslint-plugin": "^6.0.0",
    "@typescript-eslint/parser": "^6.0.0",
    "benchmark": "^2.1.4",
    "circular-dependency-plugin": "^5.2.2",
    "cross-env": "^7.0.3",
    "css-loader": "^6.7.3",
    "electron": "^22.3.10",
    "eslint": "^8.45.0",
    "fantasticon": "^1.2.3",
    "jsdom": "19.0.0",
    "jsdom-global": "3.0.2",
    "link-module-alias": "^1.2.0",
    "mini-css-extract-plugin": "^2.7.2",
    "minimist": "^1.2.6",
    "mocha": "^9.1.3",
    "mochapack": "^2.1.4",
    "node-loader": "^2.0.0",
    "sass": "^1.58.3",
    "sass-loader": "^13.2.0",
    "ts-loader": "^9.2.5",
    "ts-node": "^10.4.0",
    "tsconfig-paths": "^3.12.0",
    "typescript": "^5.2.2",
    "webpack": "^5.74.0",
    "webpack-cli": "^4.7.2",
    "webpack-node-externals": "^3.0.0"
  },
  "dependencies": {
    "chokidar": "^3.5.3",
    "codemirror": "^6.0.1",
    "prosemirror-model": "^1.18.1",
    "prosemirror-state": "^1.4.2",
    "prosemirror-transform": "^1.7.0",
    "prosemirror-view": "^1.29.0"
  }
=======
	"name": "nota",
	"version": "0.0.1",
	"description": "an open-sourced markdown editor",
	"main": "./dist/main-bundle.js",
	"type": "commonjs",
	"private": true,
	"_moduleAliases": {
		"eslint-plugin-local": "./scripts/linting/eslint-plugin-local"
	},
	"scripts": {
		"postinstall": "link-module-alias",
		"script": "node ./scripts/script.js"
	},
	"repository": {
		"type": "git",
		"url": "git+https://github.com/Bistard/nota.git"
	},
	"keywords": [
		"nota"
	],
	"author": "sihanli <lshh1015813038@gmail.com>",
	"license": "MIT",
	"bugs": {
		"url": "https://github.com/Bistard/nota/issues"
	},
	"homepage": "https://github.com/Bistard/nota#readme",
	"devDependencies": {
		"@types/mocha": "^9.0.0",
		"@types/node": "^16.11.56",
		"@types/prismjs": "^1.16.6",
		"@types/requestidlecallback": "^0.3.4",
		"@typescript-eslint/eslint-plugin": "^6.0.0",
		"@typescript-eslint/parser": "^6.0.0",
		"benchmark": "^2.1.4",
		"circular-dependency-plugin": "^5.2.2",
		"cross-env": "^7.0.3",
		"css-loader": "^6.7.3",
		"electron": "^22.3.10",
		"eslint": "^8.45.0",
		"fantasticon": "^1.2.3",
		"jsdom": "19.0.0",
		"jsdom-global": "3.0.2",
		"link-module-alias": "^1.2.0",
		"mini-css-extract-plugin": "^2.7.2",
		"minimist": "^1.2.6",
		"mocha": "^9.1.3",
		"mochapack": "^2.1.4",
		"node-loader": "^2.0.0",
		"sass": "^1.58.3",
		"sass-loader": "^13.2.0",
		"ts-loader": "^9.2.5",
		"ts-node": "^10.4.0",
		"tsconfig-paths": "^3.12.0",
		"typescript": "^4.9.5",
		"webpack": "^5.74.0",
		"webpack-cli": "^4.7.2",
		"webpack-node-externals": "^3.0.0"
	},
	"//": {
		"devDependencies": {
			"@types/*": "Type definitions for various libraries to help with TypeScript type checking.",
			"@typescript-eslint/*": "TypeScript-specific linting tools for ESLint.",
			"benchmark": "A benchmarking library.",
			"circular-dependency-plugin": "A webpack plugin to detect modules with circular dependencies.",
			"cross-env": "Set and use environment variables across platforms. Used to achieve local customized eslint rules.",
			"css-loader": "Webpack loader for importing CSS files in JavaScript modules.",
			"electron": "Framework for creating native applications with web technologies.",
			"eslint": "JavaScript and TypeScript linter.",
			"fantasticon": "Tool to generate icon fonts.",
			"jsdom & jsdom-global": "JavaScript-based DOM simulation tools for Node.js.",
			"link-module-alias": "Link and resolve aliases of modules in Node.js. Used to achieve local customized eslint rules.",
			"mini-css-extract-plugin": "Extracts CSS from your bundles into separate files.",
			"minimist": "Parse argument options. Good tiny lib to use.",
			"mocha and mochapack": "Testing framework and its webpack integration.",
			"node-loader": "Webpack loader for Node.js native modules.",
			"sass and sass-loader": "CSS pre-processor and its Webpack loader.",
			"ts-loader": "TypeScript loader for Webpack.",
			"ts-node": "TypeScript execution environment for node.",
			"tsconfig-paths": "Load node modules using paths from tsconfig.",
			"typescript": "JavaScript superset offering static type checking.",
			"webpack and related packages": "Module bundler and its various plugins/loaders."
		},
		"dependencies": {
			"chokidar": "Filesystem watcher. Used to achieve file watching on different platform."
		}
	},
	"dependencies": {
		"chokidar": "^3.5.3",
		"codemirror": "^6.0.1",
		"prosemirror-model": "^1.18.1",
		"prosemirror-state": "^1.4.2",
		"prosemirror-transform": "^1.7.0",
		"prosemirror-view": "^1.29.0"
	}
>>>>>>> 3eaeea55
}<|MERGE_RESOLUTION|>--- conflicted
+++ resolved
@@ -1,72 +1,4 @@
 {
-<<<<<<< HEAD
-  "name": "nota",
-  "version": "0.0.1",
-  "description": "an open-sourced markdown editor",
-  "main": "./dist/main-bundle.js",
-  "type": "commonjs",
-  "private": true,
-  "_moduleAliases": {
-    "eslint-plugin-local": "./scripts/linting/eslint-plugin-local"
-  },
-  "scripts": {
-    "postinstall": "link-module-alias",
-    "script": "node ./scripts/script.js"
-  },
-  "repository": {
-    "type": "git",
-    "url": "git+https://github.com/Bistard/nota.git"
-  },
-  "keywords": [
-    "nota"
-  ],
-  "author": "sihanli <lshh1015813038@gmail.com>",
-  "license": "MIT",
-  "bugs": {
-    "url": "https://github.com/Bistard/nota/issues"
-  },
-  "homepage": "https://github.com/Bistard/nota#readme",
-  "devDependencies": {
-    "@types/mocha": "^9.0.0",
-    "@types/node": "^16.11.56",
-    "@types/prismjs": "^1.16.6",
-    "@types/requestidlecallback": "^0.3.4",
-    "@typescript-eslint/eslint-plugin": "^6.0.0",
-    "@typescript-eslint/parser": "^6.0.0",
-    "benchmark": "^2.1.4",
-    "circular-dependency-plugin": "^5.2.2",
-    "cross-env": "^7.0.3",
-    "css-loader": "^6.7.3",
-    "electron": "^22.3.10",
-    "eslint": "^8.45.0",
-    "fantasticon": "^1.2.3",
-    "jsdom": "19.0.0",
-    "jsdom-global": "3.0.2",
-    "link-module-alias": "^1.2.0",
-    "mini-css-extract-plugin": "^2.7.2",
-    "minimist": "^1.2.6",
-    "mocha": "^9.1.3",
-    "mochapack": "^2.1.4",
-    "node-loader": "^2.0.0",
-    "sass": "^1.58.3",
-    "sass-loader": "^13.2.0",
-    "ts-loader": "^9.2.5",
-    "ts-node": "^10.4.0",
-    "tsconfig-paths": "^3.12.0",
-    "typescript": "^5.2.2",
-    "webpack": "^5.74.0",
-    "webpack-cli": "^4.7.2",
-    "webpack-node-externals": "^3.0.0"
-  },
-  "dependencies": {
-    "chokidar": "^3.5.3",
-    "codemirror": "^6.0.1",
-    "prosemirror-model": "^1.18.1",
-    "prosemirror-state": "^1.4.2",
-    "prosemirror-transform": "^1.7.0",
-    "prosemirror-view": "^1.29.0"
-  }
-=======
 	"name": "nota",
 	"version": "0.0.1",
 	"description": "an open-sourced markdown editor",
@@ -161,5 +93,4 @@
 		"prosemirror-transform": "^1.7.0",
 		"prosemirror-view": "^1.29.0"
 	}
->>>>>>> 3eaeea55
 }