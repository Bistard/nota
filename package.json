--- conflicted
+++ resolved
@@ -41,6 +41,7 @@
 		"eslint": "^8.56.0",
 		"estraverse": "^5.3.0",
 		"fantasticon": "^1.2.3",
+		"ist": "^1.1.7",
 		"jsdom": "^21.1.0",
 		"jsdom-global": "^3.0.2",
 		"link-module-alias": "^1.2.0",
@@ -92,11 +93,8 @@
 		"chokidar": "^3.5.3",
 		"codemirror": "^6.0.1",
 		"minimist": "^1.2.8",
-<<<<<<< HEAD
+		"openai": "^4.28.0",
 		"prosemirror-example-setup": "^1.2.2",
-=======
-		"openai": "^4.28.0",
->>>>>>> 688cb46e
 		"prosemirror-model": "^1.18.1",
 		"prosemirror-state": "^1.4.2",
 		"prosemirror-transform": "^1.7.0",
